from __future__ import annotations

import copy
import io
<<<<<<< HEAD
=======
import math
import shutil
>>>>>>> 6df50cea
import tempfile
from pathlib import Path
from typing import Iterable
from unittest import TestCase

import matplotlib.pyplot as plt
import numpy as np
<<<<<<< HEAD
=======
from pydicom.multival import MultiValue
from pydicom.uid import generate_uid
>>>>>>> 6df50cea

import pylinac
from pylinac import WinstonLutz, WinstonLutzMultiTargetMultiField
from pylinac.core.geometry import Vector, vector_is_close
from pylinac.core.image import array_to_dicom
from pylinac.core.io import TemporaryZipDirectory
from pylinac.core.scale import MachineScale
from pylinac.winston_lutz import (
    Axis,
    BBArrangement,
    WinstonLutz2D,
    WinstonLutzResult,
    _bb_projection_with_rotation,
)
from tests_basic.utils import (
    CloudFileMixin,
    FromDemoImageTesterMixin,
    FromURLTesterMixin,
    get_file_from_cloud_test_repo,
    get_folder_from_cloud_test_repo,
    save_file,
)

TEST_DIR = "Winston-Lutz"


class TestBBProjection(TestCase):
    """Test the BB isoplane projections"""

    def test_zero(self):
        # Test case 1: Zero offsets and angles
        offset_left = 0.0
        offset_up = 0.0
        offset_in = 0.0
        gantry = 0.0
        couch = 0.0
        sad = 1000.0
        expected_result = (0.0, 0.0)
        result = _bb_projection_with_rotation(
            offset_left, offset_up, offset_in, gantry, couch, sad
        )
        np.testing.assert_almost_equal(result, expected_result)

    def test_sad(self):
        # Test case 5: Different SAD value
        offset_left = 0
        offset_up = 0
        offset_in = 0
        gantry = 0
        couch = 0
        sad = 2000.0
        expected_result = (0, 0)
        result = _bb_projection_with_rotation(
            offset_left, offset_up, offset_in, gantry, couch, sad
        )
        np.testing.assert_almost_equal(result, expected_result)

    def test_proj_combo(self):
        # Test case 2: Non-zero offsets and angles
        offset_left = 10.0
        offset_up = -5.0
        offset_in = 2.0
        gantry = 45.0
        couch = 30.0
        sad = 800.0
        expected_result = (4.123105625617661, -11.180339887498949)
        result = _bb_projection_with_rotation(
            offset_left, offset_up, offset_in, gantry, couch, sad
        )
        np.testing.assert_almost_equal(result, expected_result)

    def test_negative_values(self):
        # Test case 3: Negative offsets and angles
        offset_left = -7.0
        offset_up = -3.0
        offset_in = -1.0
        gantry = -30.0
        couch = -15.0
        sad = 1200.0
        expected_result = (9.58257569495584, -2.6457513110645907)
        result = _bb_projection_with_rotation(
            offset_left, offset_up, offset_in, gantry, couch, sad
        )
        np.testing.assert_almost_equal(result, expected_result)

    def test_large_values(self):
        # Test case 4: Large offset values
        offset_left = 1000000.0
        offset_up = -500000.0
        offset_in = 200000.0
        gantry = 90.0
        couch = 45.0
        sad = 5000.0
        expected_result = (
            0.0,
            0.0,
        )  # The projection should be zero due to large offsets
        result = _bb_projection_with_rotation(
            offset_left, offset_up, offset_in, gantry, couch, sad
        )
        np.testing.assert_almost_equal(result, expected_result)


class TestWLMultiImage(TestCase):
    def test_demo_images(self):
        wl = WinstonLutzMultiTargetMultiField.from_demo_images()
        # shouldn't raise
        wl.analyze(BBArrangement.DEMO)

    def test_demo(self):
        # shouldn't raise
        WinstonLutzMultiTargetMultiField.run_demo()

    def test_publish_pdf(self):
        wl = WinstonLutzMultiTargetMultiField.from_demo_images()
        wl.analyze(BBArrangement.DEMO)
        wl.publish_pdf("output.pdf")

    def test_save_images(self):
        wl = WinstonLutzMultiTargetMultiField.from_demo_images()
        wl.analyze(BBArrangement.DEMO)
        wl.save_images()

    def test_save_images_to_stream(self):
        wl = WinstonLutzMultiTargetMultiField.from_demo_images()
        wl.analyze(BBArrangement.DEMO)
        wl.save_images_to_stream()

    def test_no_axis_plot(self):
        wl = WinstonLutzMultiTargetMultiField.from_demo_images()
        wl.analyze(BBArrangement.DEMO)
        with self.assertRaises(NotImplementedError):
            wl.plot_axis_images()

    def test_no_summary_plot(self):
        wl = WinstonLutzMultiTargetMultiField.from_demo_images()
        wl.analyze(BBArrangement.DEMO)
        with self.assertRaises(NotImplementedError):
            wl.plot_summary()


class WinstonLutzMultiTargetMultFieldMixin(CloudFileMixin):
    dir_path = ["Winston-Lutz"]
    num_images = 0
    zip = True
    bb_size = 5
    print_results = False
    arrangement: Iterable[dict]
    wl: WinstonLutzMultiTargetMultiField
    max_2d_distance: float
    mean_2d_distance: float
    median_2d_distance: float

    @classmethod
    def setUpClass(cls):
        filename = cls.get_filename()
        if cls.zip:
            cls.wl = WinstonLutzMultiTargetMultiField.from_zip(filename)
        else:
            cls.wl = WinstonLutzMultiTargetMultiField(filename)
        cls.wl.analyze(cls.arrangement)
        if cls.print_results:
            print(cls.wl.results())

    def test_number_of_images(self):
        self.assertEqual(self.num_images, len(self.wl.images))

    def test_bb_max_distance(self):
        self.assertAlmostEqual(
            self.wl.max_bb_deviation_2d, self.max_2d_distance, delta=0.15
        )

    def test_bb_median_distance(self):
        self.assertAlmostEqual(
            self.wl.median_bb_deviation_2d,
            self.median_2d_distance,
            delta=0.1,
        )

    def test_bb_mean_distance(self):
        self.assertAlmostEqual(
            self.wl.mean_bb_deviation_2d, self.mean_2d_distance, delta=0.1
        )


class SNCMultiMet(WinstonLutzMultiTargetMultFieldMixin, TestCase):
    dir_path = ["Winston-Lutz", "multi_target_multi_field"]
    file_name = "SNC_MM_KB.zip"
    num_images = 13
    arrangement = BBArrangement.SNC_MULTIMET
    max_2d_distance = 0.78
    median_2d_distance = 0.56
    mean_2d_distance = 0.58


class TestWLLoading(TestCase, FromDemoImageTesterMixin, FromURLTesterMixin):
    klass = WinstonLutz
    demo_load_method = "from_demo_images"
    url = "winston_lutz.zip"

    def test_loading_from_config_mapping(self):
        path = get_file_from_cloud_test_repo([TEST_DIR, "noisy_WL_30x5.zip"])
        with TemporaryZipDirectory(path) as z:
            config = {
                "WL G=0, C=0, P=0; Field=(30, 30)mm; BB=5mm @ left=0, in=0, up=0; Gantry tilt=0, Gantry sag=0.dcm": (
                    11,
                    12,
                    13,
                ),
                "WL G=90, C=0, P=0; Field=(30, 30)mm; BB=5mm @ left=0, in=0, up=0; Gantry tilt=0, Gantry sag=0.dcm": (
                    21,
                    22,
                    23,
                ),
                "WL G=180, C=0, P=0; Field=(30, 30)mm; BB=5mm @ left=0, in=0, up=0; Gantry tilt=0, Gantry sag=0.dcm": (
                    31,
                    32,
                    33,
                ),
                "WL G=270, C=0, P=0; Field=(30, 30)mm; BB=5mm @ left=0, in=0, up=0; Gantry tilt=0, Gantry sag=0.dcm": (
                    41,
                    42,
                    43,
                ),
            }
            wl = WinstonLutz(z, axis_mapping=config)
        wl.analyze()
        self.assertEqual(wl.images[0].gantry_angle, 11)
        self.assertEqual(wl.images[2].collimator_angle, 32)
        self.assertEqual(wl.images[3].couch_angle, 43)

    def test_loading_from_config_mapping_from_zip(self):
        path = get_file_from_cloud_test_repo([TEST_DIR, "noisy_WL_30x5.zip"])
        config = {
            "WL G=0, C=0, P=0; Field=(30, 30)mm; BB=5mm @ left=0, in=0, up=0; Gantry tilt=0, Gantry sag=0.dcm": (
                11,
                12,
                13,
            ),
            "WL G=90, C=0, P=0; Field=(30, 30)mm; BB=5mm @ left=0, in=0, up=0; Gantry tilt=0, Gantry sag=0.dcm": (
                21,
                22,
                23,
            ),
            "WL G=180, C=0, P=0; Field=(30, 30)mm; BB=5mm @ left=0, in=0, up=0; Gantry tilt=0, Gantry sag=0.dcm": (
                31,
                32,
                33,
            ),
            "WL G=270, C=0, P=0; Field=(30, 30)mm; BB=5mm @ left=0, in=0, up=0; Gantry tilt=0, Gantry sag=0.dcm": (
                41,
                42,
                43,
            ),
        }
        wl = WinstonLutz.from_zip(path, axis_mapping=config)
        wl.analyze()
        self.assertEqual(wl.images[0].gantry_angle, 11)
        self.assertEqual(wl.images[2].collimator_angle, 32)
        self.assertEqual(wl.images[3].couch_angle, 43)

    def test_using_filenames_overrides_axis_mapping(self):
        """If using filenames flag with axis mapping, file names take precedent. This is because
        RadMachine uses the axis mapping all the time now with the manual input feature
        """
        path = get_file_from_cloud_test_repo([TEST_DIR, "named_wl.zip"])
        config = {
            "wl_gantry13_collimator154_couch88.dcm": (
                0,
                2,
                4,
            ),
            "wl_gantry38_collimator12_couch34.dcm": (
                21,
                22,
                23,
            ),
            "wl_gantry78_collimator88_couch11.dcm": (
                31,
                32,
                33,
            ),
            "wl_gantry98_collimator_23_couch46.dcm": (
                41,
                42,
                43,
            ),
        }
        wl = WinstonLutz.from_zip(path, axis_mapping=config, use_filenames=True)
        wl.analyze()
        self.assertEqual(wl.images[0].gantry_angle, 13)
        self.assertEqual(wl.images[2].collimator_angle, 88)
        self.assertEqual(wl.images[3].couch_angle, 46)

    def test_loading_1_image_fails(self):
        with self.assertRaises(ValueError):
            folder = get_folder_from_cloud_test_repo(
                ["Winston-Lutz", "lutz", "1_image"]
            )
            WinstonLutz(folder)

    def test_invalid_dir(self):
        with self.assertRaises(ValueError):
            WinstonLutz(r"nonexistant/dir")

    def test_load_from_file_object(self):
        path = get_file_from_cloud_test_repo([TEST_DIR, "noisy_WL_30x5.zip"])
        ref_w = WinstonLutz.from_zip(path)
        ref_w.analyze()
        with open(path, "rb") as f:
            w = WinstonLutz.from_zip(f)
            w.analyze()
        self.assertIsInstance(w, WinstonLutz)
        self.assertEqual(w.gantry_iso_size, ref_w.gantry_iso_size)

    def test_load_from_stream(self):
        path = get_file_from_cloud_test_repo([TEST_DIR, "noisy_WL_30x5.zip"])
        ref_w = WinstonLutz.from_zip(path)
        ref_w.analyze()
        with open(path, "rb") as f:
            s = io.BytesIO(f.read())
            w = WinstonLutz.from_zip(s)
            w.analyze()
        self.assertIsInstance(w, WinstonLutz)
        self.assertEqual(w.gantry_iso_size, ref_w.gantry_iso_size)

    def test_load_2d_from_stream(self):
        path = get_file_from_cloud_test_repo(
            ["Winston-Lutz", "lutz", "1_image", "gantry0.dcm"]
        )
        ref_w = WinstonLutz2D(path)
        ref_w.analyze()
        with open(path, "rb") as f:
            s = io.BytesIO(f.read())
            w = WinstonLutz2D(s)
            w.analyze()
        self.assertIsInstance(w, WinstonLutz2D)
        self.assertEqual(w.bb, ref_w.bb)

    def test_loading_tiff(self):
        path = get_file_from_cloud_test_repo([TEST_DIR, "AQA.zip"])
        ref_w = WinstonLutz.from_zip(
            path,
            dpi=200,
            sid=1000,
            axis_mapping={
                r"AQA_A_03082023.tif": (0, 0, 0),
                r"AQA_B_03082023.tif": (0, 0, 0),
            },
        )
        ref_w.analyze(bb_size_mm=20)
        results = ref_w.results_data()
        self.assertEqual(results.num_gantry_images, 2)

    def test_tiff_missing_dpi(self):
        path = get_file_from_cloud_test_repo([TEST_DIR, "AQA.zip"])
        with self.assertRaises(ValueError):
            WinstonLutz.from_zip(
                path,
                sid=1000,
                axis_mapping={
                    r"AQA_A_03082023.tif": (0, 0, 0),
                    r"AQA_B_03082023.tif": (0, 0, 0),
                },
            )

    def test_tiff_missing_sid(self):
        path = get_file_from_cloud_test_repo([TEST_DIR, "AQA.zip"])
        with self.assertRaises(ValueError):
            WinstonLutz.from_zip(
                path,
                dpi=100,
                axis_mapping={
                    r"AQA_A_03082023.tif": (0, 0, 0),
                    r"AQA_B_03082023.tif": (0, 0, 0),
                },
            )

    def test_missing_axis_mapping(self):
        path = get_file_from_cloud_test_repo([TEST_DIR, "AQA.zip"])
        with self.assertRaises(ValueError):
            WinstonLutz.from_zip(path, dpi=100, sid=1000)


class GeneralTests(TestCase):
    @classmethod
    def setUpClass(cls):
        cls.wl = WinstonLutz.from_demo_images()
        cls.wl.analyze(machine_scale=MachineScale.VARIAN_IEC)

    def test_run_demo(self):
        WinstonLutz.run_demo()  # shouldn't raise

    def test_results(self):
        print(self.wl.results())  # shouldn't raise

    def test_not_yet_analyzed(self):
        wl = WinstonLutz.from_demo_images()
        with self.assertRaises(ValueError):
            wl.results()  # not yet analyzed

        with self.assertRaises(ValueError):
            wl.plot_images()

        with self.assertRaises(ValueError):
            wl.plot_summary()

    def test_str_or_enum(self):
        # shouldn't raise
        self.wl.plot_images("Gantry")
        self.wl.plot_images(Axis.GANTRY)

        self.wl.plot_axis_images("Gantry")
        self.wl.plot_axis_images(Axis.GANTRY)

    def test_bb_override(self):
        with self.assertRaises(ValueError):
            wl = pylinac.WinstonLutz.from_demo_images()
            wl.analyze(bb_size_mm=8)

    def test_bb_shift_instructions(self):
        move = self.wl.bb_shift_instructions()
        self.assertTrue("RIGHT" in move)

        move = self.wl.bb_shift_instructions(couch_vrt=-2, couch_lat=1, couch_lng=100)
        self.assertTrue("RIGHT" in move)
        self.assertTrue("VRT" in move)

    def test_results_data(self):
        data = self.wl.results_data()
        self.assertIsInstance(data, WinstonLutzResult)
        self.assertEqual(
            data.num_couch_images,
            self.wl._get_images(axis=(Axis.COUCH, Axis.REFERENCE))[0],
        )
        self.assertEqual(data.max_2d_cax_to_epid_mm, self.wl.cax2epid_distance("max"))
        self.assertEqual(
            data.median_2d_cax_to_epid_mm, self.wl.cax2epid_distance("median")
        )
        self.assertEqual(
            data.image_details[0].bb_location.x,
            self.wl.images[0].results_data().bb_location.x,
        )

    def test_results_data_as_dict(self):
        data_dict = self.wl.results_data(as_dict=True)
        self.assertIn("pylinac_version", data_dict)
        self.assertEqual(
            data_dict["gantry_3d_iso_diameter_mm"], self.wl.gantry_iso_size
        )
        self.assertIsInstance(data_dict["image_details"][0]["bb_location"], dict)
        self.assertAlmostEqual(
            data_dict["image_details"][0]["bb_location"]["x"],
            self.wl.images[0].bb.x,
            delta=0.02,
        )

    def test_results_data_individual_keys_duplicate(self):
        # lucky for us, the demo set has duplicates already
        data_dict = self.wl.results_data(as_dict=True)
        self.assertEqual(
            len(data_dict["keyed_image_details"]), len(self.wl.images)
        )  # even with duplicates, the # should be the same; we shouldn't be overwriting keys
        self.assertIn("G0.0B0.0P0.0", data_dict["keyed_image_details"].keys())
        self.assertIn("G0.0B0.0P0.0_1", data_dict["keyed_image_details"].keys())

    def test_results_data_individual_keys_precisions(self):
        """Setting precision should be reflected in the keys"""
        wl = WinstonLutz.from_demo_images(axes_precision=0)
        wl.analyze()
        data_dict = wl.results_data(as_dict=True)
        self.assertEqual(
            len(data_dict["keyed_image_details"]), len(self.wl.images)
        )  # even with duplicates, the # should be the same; we shouldn't be overwriting keys
        self.assertIn("G0B0P0", data_dict["keyed_image_details"].keys())
        self.assertIn("G0B0P0_1", data_dict["keyed_image_details"].keys())

    def test_bb_too_far_away_fails(self):
        """BB is >20mm from CAX"""
        file = get_file_from_cloud_test_repo([TEST_DIR, "bb_too_far_away.zip"])
        wl = WinstonLutz.from_zip(file)
        with self.assertRaises(ValueError):
            wl.analyze()


class TestPublishPDF(TestCase):
    @classmethod
    def setUpClass(cls):
        cls.wl = WinstonLutz.from_demo_images()
        cls.wl.analyze()

    def test_publish_pdf(self):
        # normal publish; shouldn't raise
        with tempfile.TemporaryFile() as t:
            self.wl.publish_pdf(t)

    def test_publish_w_metadata_and_notes(self):
        with tempfile.TemporaryFile() as t:
            self.wl.publish_pdf(t, notes="stuff", metadata={"Unit": "TB1"})


class TestPlottingSaving(TestCase):
    def setUp(self):
        self.wl = WinstonLutz.from_demo_images()
        self.wl.analyze()

    @classmethod
    def tearDownClass(cls):
        plt.close("all")

    def test_plot(self):
        self.wl.plot_images()  # shouldn't raise
        self.wl.plot_images(axis=Axis.GANTRY)
        self.wl.plot_images(axis=Axis.COLLIMATOR)
        self.wl.plot_images(axis=Axis.COUCH)
        self.wl.plot_images(axis=Axis.GB_COMBO)
        self.wl.plot_images(axis=Axis.GBP_COMBO)

    def test_save_to_stream(self):
        items = self.wl.save_images_to_stream()
        assert isinstance(items, dict)
        assert str(self.wl.images[0]) in items.keys()
        assert len(items) == 15

    def test_plot_split_plots(self):
        figs, names = self.wl.plot_images(show=False, split=True)
        assert isinstance(figs[0], plt.Figure)
        assert isinstance(names[0], str)
        assert len(figs) == 9

    def test_save(self):
        save_file(self.wl.save_summary)
        save_file(self.wl.save_images)

    def test_plot_wo_all_axes(self):
        # test that analyzing images w/o gantry images doesn't fail
        wl_zip = get_file_from_cloud_test_repo([TEST_DIR, "Naming.zip"])
        wl = WinstonLutz.from_zip(wl_zip, use_filenames=True)
        wl.analyze()
        wl.plot_summary()  # shouldn't raise


class WinstonLutzMixin(CloudFileMixin):
    wl: WinstonLutz
    dir_path = ["Winston-Lutz"]
    num_images = 0
    zip = True
    bb_size = 5
    sid: float | None = None
    dpi: float | None = None
    axis_mapping: dict | None = None
    low_density_bb = False
    open_field = False
    gantry_iso_size = 0
    collimator_iso_size = 0
    couch_iso_size = 0
    cax2bb_max_distance = 0
    cax2bb_median_distance = 0
    cax2bb_mean_distance = 0
    epid_deviation = None
    bb_shift_vector = Vector()  # vector to place BB at iso
    machine_scale = MachineScale.IEC61217
    axis_of_rotation = {
        0: Axis.REFERENCE
    }  # fill with as many {image#: known_axis_of_rotation} pairs as desired
    print_results = False
    use_filenames = False

    @classmethod
    def setUpClass(cls):
        filename = cls.get_filename()
        if cls.zip:
            cls.wl = WinstonLutz.from_zip(
                filename,
                use_filenames=cls.use_filenames,
                sid=cls.sid,
                dpi=cls.dpi,
                axis_mapping=cls.axis_mapping,
            )
        else:
            cls.wl = WinstonLutz(
                filename,
                use_filenames=cls.use_filenames,
                sid=cls.sid,
                dpi=cls.dpi,
                axis_mapping=cls.axis_mapping,
            )
        cls.wl.analyze(
            bb_size_mm=cls.bb_size,
            machine_scale=cls.machine_scale,
            low_density_bb=cls.low_density_bb,
            open_field=cls.open_field,
        )
        if cls.print_results:
            print(cls.wl.results())
            print(cls.wl.bb_shift_vector)

    def test_number_of_images(self):
        self.assertEqual(self.num_images, len(self.wl.images))

    def test_gantry_iso(self):
        # test iso size
        self.assertAlmostEqual(
            self.wl.gantry_iso_size, self.gantry_iso_size, delta=0.15
        )

    def test_collimator_iso(self):
        # test iso size
        if self.collimator_iso_size is not None:
            self.assertAlmostEqual(
                self.wl.collimator_iso_size, self.collimator_iso_size, delta=0.15
            )

    def test_couch_iso(self):
        # test iso size
        if self.couch_iso_size is not None:
            self.assertAlmostEqual(
                self.wl.couch_iso_size, self.couch_iso_size, delta=0.15
            )

    def test_epid_deviation(self):
        if self.epid_deviation is not None:
            self.assertAlmostEqual(
                max(self.wl.axis_rms_deviation(Axis.EPID)),
                self.epid_deviation,
                delta=0.15,
            )

    def test_bb_max_distance(self):
        self.assertAlmostEqual(
            self.wl.cax2bb_distance(metric="max"), self.cax2bb_max_distance, delta=0.15
        )

    def test_bb_median_distance(self):
        self.assertAlmostEqual(
            self.wl.cax2bb_distance(metric="median"),
            self.cax2bb_median_distance,
            delta=0.1,
        )

    def test_bb_mean_distance(self):
        self.assertAlmostEqual(
            self.wl.cax2bb_distance(metric="mean"), self.cax2bb_mean_distance, delta=0.1
        )

    def test_bb_shift_vector(self):
        self.assertTrue(
            vector_is_close(self.wl.bb_shift_vector, self.bb_shift_vector, delta=0.15),
            msg="The vector {} is not sufficiently close to vector {}".format(
                self.wl.bb_shift_vector, self.bb_shift_vector
            ),
        )

    def test_known_axis_of_rotation(self):
        for idx, axis in self.axis_of_rotation.items():
            v_axis = self.wl.images[idx].variable_axis
            self.assertEqual(axis, v_axis)


class WLDemo(WinstonLutzMixin, TestCase):
    num_images = 17
    gantry_iso_size = 1
    collimator_iso_size = 1.2
    couch_iso_size = 2.3
    cax2bb_max_distance = 1.2
    cax2bb_median_distance = 0.7
    cax2bb_mean_distance = 0.6
    machine_scale = MachineScale.VARIAN_IEC
    epid_deviation = 1.3
    axis_of_rotation = {0: Axis.REFERENCE}
    bb_shift_vector = Vector(x=0.4, y=-0.4, z=-0.2)
    delete_file = False

    @classmethod
    def setUpClass(cls):
        cls.wl = WinstonLutz.from_demo_images()
        cls.wl.analyze(machine_scale=cls.machine_scale)

    def test_different_scale_has_different_shift(self):
        assert "RIGHT" in self.wl.bb_shift_instructions()
        assert self.wl.bb_shift_vector.x > 0.1
        new_wl = WinstonLutz.from_demo_images()
        new_wl.analyze(machine_scale=MachineScale.IEC61217)
        assert new_wl.bb_shift_vector.x < 0.1
        assert "LEFT" in new_wl.bb_shift_instructions()

    def test_multiple_analyses_gives_same_result(self):
        original_vector = copy.copy(self.wl.bb_shift_vector)
        # re-analyze w/ same settings
        self.wl.analyze(machine_scale=self.machine_scale)
        new_vector = self.wl.bb_shift_vector
        assert vector_is_close(original_vector, new_vector, delta=0.05)


class WLPerfect30x8(WinstonLutzMixin, TestCase):
    """30x30mm field, 8mm BB"""

    file_name = "perfect_WL_30x8.zip"
    num_images = 4
    gantry_iso_size = 0
    collimator_iso_size = 0
    couch_iso_size = 0
    cax2bb_max_distance = 0
    cax2bb_median_distance = 0
    epid_deviation = 0
    bb_shift_vector = Vector()


class WLPerfect30x2(WinstonLutzMixin, TestCase):
    """30x30mm field, 2mm BB"""

    file_name = "perfect_WL_30x2mm.zip"
    num_images = 4
    gantry_iso_size = 0
    collimator_iso_size = 0
    couch_iso_size = 0
    cax2bb_max_distance = 0
    cax2bb_median_distance = 0
    epid_deviation = 0
    bb_shift_vector = Vector()
    bb_size = 2


class WLPerfect10x4(WinstonLutzMixin, TestCase):
    """10x10mm field, 4mm BB"""

    file_name = "perfect_WL_10x4.zip"
    num_images = 4
    gantry_iso_size = 0
    collimator_iso_size = 0
    couch_iso_size = 0
    cax2bb_max_distance = 0
    cax2bb_median_distance = 0
    epid_deviation = 0
    bb_shift_vector = Vector()


class WLNoisy30x5(WinstonLutzMixin, TestCase):
    """30x30mm field, 5mm BB. S&P noise added"""

    file_name = "noisy_WL_30x5.zip"
    num_images = 4
    gantry_iso_size = 0.08
    collimator_iso_size = 0
    couch_iso_size = 0
    cax2bb_max_distance = 0
    cax2bb_median_distance = 0
    epid_deviation = 0
    bb_shift_vector = Vector()


class WLLateral3mm(WinstonLutzMixin, TestCase):
    # verified independently
    file_name = "lat3mm.zip"
    num_images = 4
    gantry_iso_size = 0.5
    cax2bb_max_distance = 3.8
    cax2bb_median_distance = 2.3
    cax2bb_mean_distance = 2.3
    bb_shift_vector = Vector(x=-3.6, y=0.5, z=0.6)


class WLReferenceIsLargestRMS(WinstonLutzMixin, TestCase):
    """If the reference image had the largest error, it was not reported"""

    file_name = "Ref_is_largest_error.zip"
    num_images = 3
    gantry_iso_size = 0
    cax2bb_max_distance = 1
    cax2bb_median_distance = 0
    cax2bb_mean_distance = 0.33
    bb_shift_vector = Vector(x=1, y=0, z=0)

    def test_largest_error_at_ref_is_reported(self):
        self.assertAlmostEqual(
            self.wl.results_data().max_gantry_rms_deviation_mm, 1, places=2
        )


class WLLongitudinal3mm(WinstonLutzMixin, TestCase):
    # verified independently
    file_name = "lng3mm.zip"
    num_images = 4
    gantry_iso_size = 0.5
    cax2bb_max_distance = 3.9
    cax2bb_median_distance = 3.7
    cax2bb_mean_distance = 3.7
    bb_shift_vector = Vector(x=-0.63, y=3.6, z=0.6)


class WLVertical3mm(WinstonLutzMixin, TestCase):
    file_name = "vrt3mm.zip"
    num_images = 4
    gantry_iso_size = 0.5
    cax2bb_max_distance = 3.8
    cax2bb_median_distance = 2.3
    cax2bb_mean_distance = 2.3
    bb_shift_vector = Vector(x=-0.5, y=0.5, z=3.6)
    print_results = True


class WLDontUseFileNames(WinstonLutzMixin, TestCase):
    file_name = "Naming.zip"
    num_images = 4
    gantry_iso_size = 0.3
    cax2bb_max_distance = 0.9
    cax2bb_median_distance = 0.8
    cax2bb_mean_distance = 0.8
    bb_shift_vector = Vector(x=-0.4, y=0.6, z=0.6)
    axis_of_rotation = {
        0: Axis.REFERENCE,
        1: Axis.GANTRY,
        2: Axis.GANTRY,
        3: Axis.GANTRY,
    }


class WLUseFileNames(WinstonLutzMixin, TestCase):
    file_name = "Naming.zip"
    use_filenames = True
    num_images = 4
    collimator_iso_size = 1.2
    cax2bb_max_distance = 0.9
    cax2bb_median_distance = 0.8
    cax2bb_mean_distance = 0.8
    bb_shift_vector = Vector(y=0.6)
    axis_of_rotation = {
        0: Axis.COLLIMATOR,
        1: Axis.COLLIMATOR,
        2: Axis.COLLIMATOR,
        3: Axis.COLLIMATOR,
    }


class WLBadFilenames(TestCase):
    def test_bad_filenames(self):
        # tests_basic that using filenames with incorrect syntax will fail
        wl_dir = get_file_from_cloud_test_repo([TEST_DIR, "Bad-Names.zip"])
        with self.assertRaises(ValueError):
            wl = WinstonLutz.from_zip(wl_dir, use_filenames=True)
            wl.analyze()


class KatyiX0(WinstonLutzMixin, TestCase):
    # independently verified
    file_name = ["Katy iX", "0.zip"]
    num_images = 17
    gantry_iso_size = 1
    collimator_iso_size = 1
    couch_iso_size = 1.3
    cax2bb_max_distance = 1.2
    cax2bb_median_distance = 0.8
    cax2bb_mean_distance = 0.7
    machine_scale = MachineScale.VARIAN_IEC
    bb_shift_vector = Vector(x=-0.5, y=0.4, z=-0.5)
    print_results = True


class KatyiX1(WinstonLutzMixin, TestCase):
    file_name = ["Katy iX", "1.zip"]
    num_images = 17
    gantry_iso_size = 1.1
    collimator_iso_size = 0.7
    couch_iso_size = 0.6
    cax2bb_max_distance = 1.2
    cax2bb_median_distance = 0.3
    cax2bb_mean_distance = 0.4
    bb_shift_vector = Vector(x=0.3, y=-0.2, z=0.3)


class KatyiX2(WinstonLutzMixin, TestCase):
    file_name = ["Katy iX", "2.zip"]
    num_images = 17
    gantry_iso_size = 0.9
    collimator_iso_size = 0.8
    couch_iso_size = 1.5
    cax2bb_max_distance = 1.1
    cax2bb_median_distance = 0.5
    cax2bb_mean_distance = 0.6
    machine_scale = MachineScale.VARIAN_IEC
    bb_shift_vector = Vector(x=0.4, y=-0.1, z=0.1)


class KatyiX3(WinstonLutzMixin, TestCase):
    file_name = ["Katy iX", "3 (with crosshair).zip"]
    num_images = 17
    gantry_iso_size = 1.1
    collimator_iso_size = 1.3
    couch_iso_size = 1.8
    cax2bb_max_distance = 1.25
    cax2bb_median_distance = 0.8
    cax2bb_mean_distance = 0.75
    machine_scale = MachineScale.VARIAN_IEC
    bb_shift_vector = Vector(x=-0.3, y=0.4, z=-0.5)


class KatyTB0(WinstonLutzMixin, TestCase):
    file_name = ["Katy TB", "0.zip"]
    num_images = 17
    gantry_iso_size = 0.9
    collimator_iso_size = 0.8
    couch_iso_size = 1.3
    cax2bb_max_distance = 1.07
    cax2bb_median_distance = 0.8
    cax2bb_mean_distance = 0.8
    machine_scale = MachineScale.VARIAN_IEC
    axis_of_rotation = {-1: Axis.REFERENCE}
    bb_shift_vector = Vector(x=-0.7, y=-0.1, z=-0.2)


class KatyTB1(WinstonLutzMixin, TestCase):
    file_name = ["Katy TB", "1.zip"]
    num_images = 16
    gantry_iso_size = 0.9
    collimator_iso_size = 0.8
    couch_iso_size = 1.1
    cax2bb_max_distance = 1
    cax2bb_median_distance = 0.7
    cax2bb_mean_distance = 0.6
    axis_of_rotation = {0: Axis.GANTRY}
    machine_scale = MachineScale.VARIAN_IEC
    bb_shift_vector = Vector(x=-0.6, y=-0.2)


class KatyTB2(WinstonLutzMixin, TestCase):
    file_name = ["Katy TB", "2.zip"]
    num_images = 17
    gantry_iso_size = 1
    collimator_iso_size = 0.7
    couch_iso_size = 0.7
    cax2bb_max_distance = 1.1
    cax2bb_median_distance = 0.4
    cax2bb_mean_distance = 0.5
    axis_of_rotation = {-1: Axis.REFERENCE}
    bb_shift_vector = Vector(x=0.0, y=-0.2, z=-0.6)


class ChicagoTBFinal(WinstonLutzMixin, TestCase):
    # verified independently
    file_name = ["Chicago", "WL-Final_C&G&C_Final.zip"]
    num_images = 17
    gantry_iso_size = 0.91
    collimator_iso_size = 0.1
    couch_iso_size = 0.3
    cax2bb_max_distance = 0.5
    cax2bb_median_distance = 0.3
    cax2bb_mean_distance = 0.3
    axis_of_rotation = {0: Axis.GBP_COMBO}
    bb_shift_vector = Vector(y=0.1)


class ChicagoTB52915(WinstonLutzMixin, TestCase):
    file_name = ["Chicago", "WL_05-29-15_Final.zip"]
    num_images = 16
    gantry_iso_size = 0.6
    collimator_iso_size = 0.3
    couch_iso_size = 0.3
    cax2bb_max_distance = 0.5
    cax2bb_median_distance = 0.3
    cax2bb_mean_distance = 0.3
    bb_shift_vector = Vector(z=0.2)


class TrueBeam3120213(WinstonLutzMixin, TestCase):
    file_name = ["TrueBeam 3", "120213.zip"]
    num_images = 26
    cax2bb_max_distance = 0.9
    cax2bb_median_distance = 0.35
    cax2bb_mean_distance = 0.4
    gantry_iso_size = 1.1
    collimator_iso_size = 0.7
    couch_iso_size = 0.7
    bb_shift_vector = Vector(x=-0.1, y=-0.2, z=0.2)


class SugarLandiX2015(WinstonLutzMixin, TestCase):
    file_name = ["Sugarland iX", "2015", "Lutz2.zip"]
    num_images = 17
    gantry_iso_size = 1.3
    collimator_iso_size = 0.5
    couch_iso_size = 1.3
    cax2bb_max_distance = 1.67
    cax2bb_median_distance = 1.05
    cax2bb_mean_distance = 1.1
    machine_scale = MachineScale.VARIAN_IEC
    bb_shift_vector = Vector(x=0.4, y=-0.7, z=0.1)


class BayAreaiX0(WinstonLutzMixin, TestCase):
    file_name = ["Bay Area iX", "0.zip"]
    num_images = 17
    gantry_iso_size = 1
    collimator_iso_size = 1.1
    couch_iso_size = 2.3
    cax2bb_max_distance = 1.25
    cax2bb_median_distance = 0.6
    cax2bb_mean_distance = 0.6
    machine_scale = MachineScale.VARIAN_IEC
    bb_shift_vector = Vector(x=0.3, y=-0.4, z=-0.2)


class DAmoursElektaOffset(WinstonLutzMixin, TestCase):
    """An Elekta dataset, with the BB centered."""

    file_name = ["Michel DAmours - WLGantry_Offset_x=-1cm,y=+1cm,z=-1cm.zip"]
    num_images = 8
    gantry_iso_size = 1.1
    cax2bb_max_distance = 17.5
    cax2bb_median_distance = 14.3
    cax2bb_mean_distance = 13.8
    bb_shift_vector = Vector(x=10.2, y=-9.2, z=-11.1)  # independently verified


class DAmoursElektaXOffset(WinstonLutzMixin, TestCase):
    """An Elekta dataset, with the BB centered."""

    file_name = ["Michel D'Amours - WL_Shift_x=+1cm.zip"]
    num_images = 8
    gantry_iso_size = 1.1
    cax2bb_max_distance = 9.5
    cax2bb_median_distance = 6.9
    cax2bb_mean_distance = 6
    bb_shift_vector = Vector(x=-9.5, y=0.3, z=0.1)  # independently verified


class DAmoursElektaCentered(WinstonLutzMixin, TestCase):
    """An Elekta dataset, with the BB centered."""

    file_name = ["Michel D'Amours - GantryWL_BBCentered.zip"]
    num_images = 8
    gantry_iso_size = 1.1
    collimator_iso_size = None
    couch_iso_size = None
    cax2bb_max_distance = 0.8
    cax2bb_median_distance = 0.5
    cax2bb_mean_distance = 0.6
    bb_shift_vector = Vector(y=0.4)


class DeBr6XElekta(WinstonLutzMixin, TestCase):
    """An Elekta dataset, with the BB centered."""

    file_name = ["DeBr", "6X_Elekta_Ball_Bearing.zip"]
    num_images = 8
    gantry_iso_size = 1.8
    collimator_iso_size = 1.8
    couch_iso_size = None
    cax2bb_max_distance = 1.0
    cax2bb_median_distance = 0.7
    cax2bb_mean_distance = 0.6
    bb_shift_vector = Vector(x=0.4, y=-0.2)


class LargeFieldCouchPresent(WinstonLutzMixin, TestCase):
    """A very large field where the couch is present"""

    file_name = ["large_field_couch_present.zip"]
    num_images = 4
    gantry_iso_size = 0.8
    collimator_iso_size = None
    couch_iso_size = None
    cax2bb_max_distance = 1.3
    cax2bb_median_distance = 1
    cax2bb_mean_distance = 1
    bb_shift_vector = Vector(x=0.5, y=-0.7, z=0.8)


class LowDensityBB(WinstonLutzMixin, TestCase):
    """An air-like BB where the signal increases vs attenuates. Requires passing the right parameter"""

    file_name = ["low_density_bb_simulated.zip"]
    num_images = 4
    low_density_bb = True
    gantry_iso_size = 0.0
    collimator_iso_size = None
    couch_iso_size = None
    cax2bb_max_distance = 0
    cax2bb_median_distance = 0
    cax2bb_mean_distance = 0
    bb_shift_vector = Vector(x=0, y=0, z=0)


class kVImages(WinstonLutzMixin, TestCase):
    """kV image-based WL set. Have to set the parameters correctly"""

    file_name = ["kV_cube_images.zip"]
    num_images = 4
    low_density_bb = True
    open_field = True
    bb_size = 2
    gantry_iso_size = 0.15
    collimator_iso_size = None
    couch_iso_size = None
    cax2bb_max_distance = 0.26
    cax2bb_median_distance = 0.18
    cax2bb_mean_distance = 0.18
    axis_of_rotation = {-1: Axis.REFERENCE}
    bb_shift_vector = Vector(x=-0.24, y=0, z=0)


class TIFFImages(WinstonLutzMixin, TestCase):
    """Tiff image set. Hell hath frozen over"""

    file_name = ["AQA.zip"]
    num_images = 2
    sid = 1000
    dpi = 200
    # I don't know the actual axis values, this is just to get a result
    axis_mapping = {
        "AQA_A_03082023.tif": (0, 0, 0),
        "AQA_B_03082023.tif": (90, 0, 0),
    }
    bb_size = 20
    gantry_iso_size = 0.15
    collimator_iso_size = None
    couch_iso_size = None
    cax2bb_max_distance = 1.14
    cax2bb_median_distance = 0.82
    cax2bb_mean_distance = 0.8
    axis_of_rotation = {-1: Axis.GANTRY}
    bb_shift_vector = Vector(x=1.1, y=0.34, z=-0.30)


class VarianBBkV(WinstonLutzMixin, TestCase):
    """kV image-based WL set using the super tiny Varian BB. Have to set the parameters correctly"""

    file_name = ["Varian_BB_kV.zip"]
    num_images = 4
    low_density_bb = True
    open_field = True
    bb_size = 1.5
    gantry_iso_size = 0.15
    collimator_iso_size = None
    couch_iso_size = None
    cax2bb_max_distance = 0.26
    cax2bb_median_distance = 0.31
    cax2bb_mean_distance = 0.18
    axis_of_rotation = {-1: Axis.REFERENCE}
    bb_shift_vector = Vector(x=-0.24, y=0.2, z=-0.15)


def _create_sigmoidal_array(array: np.ndarray, steepness: float = 1.0):
    # Apply the sigmoid function with a given steepness
    return 1 / (1 + np.exp(-steepness * array))


def create_sphere(
    radius: float,
    shape: tuple[int, int, int],
    offset: tuple[float, float, float] = (0, 0, 0),
) -> np.ndarray:
    """Create a 3D numpy array with a BB inside. Thanks ChatGPT."""
    # axis 0: positive -> left, offset, 1: positive -> up, 2: positive -> in
    # Calculate the center of the array
    center = np.array(shape) / 2 - 0.5 + np.array(offset)
    # Create a grid of indices
    indices = np.indices(shape)
    # Calculate the distance of each point from the center
    distances = np.sqrt(
        np.sum((indices - center[:, np.newaxis, np.newaxis, np.newaxis]) ** 2, axis=0)
    )
    # Set values inside the sphere to the distance from the center
    arr = radius - distances
    arr[arr <= 0] = 0  # Clamp negative intensity values to 0
    # Apply a sigmoidal function to the array to make the edges sharper and
    # the BB more "flat" in the center
    arr = _create_sigmoidal_array(arr)
    arr *= 1000  # Scale intensity to a reasonable range
    arr -= arr.min()  # set background to 0
    return arr


def create_dicom_files_from_3d_array(array: np.ndarray) -> Path:
    # we iterate over the array in the last dimension and
    # create a dicom image from it.
    series_uid = generate_uid()
    slice_thickness = 1
    pixel_spacing = MultiValue(iterable=(1, 1), type_constructor=float)
    tmp_path = Path(__file__).parent / "temp"
    shutil.rmtree(str(tmp_path), ignore_errors=True)
    tmp_path.mkdir(exist_ok=True, parents=True)
    for i in range(array.shape[-1]):
        arr = array[..., i].astype(np.uint16)
        image_patient_position = MultiValue(iterable=(0, 0, i), type_constructor=float)
        array_to_dicom(
            arr,
            dicom_file=tmp_path / f"{i}.dcm",
            sid=1000,
            gantry=0,
            coll=0,
            couch=0,
            dpi=25.4,
            SeriesInstanceUID=series_uid,
            ImagePositionPatient=image_patient_position,
            SliceThickness=slice_thickness,
            PixelSpacing=pixel_spacing,
        )
    return tmp_path


def create_wl_dicom_stack(
    bb_radius: float = 5,
    dicom_shape: tuple[int, int, int] = (100, 100, 100),
    bb_offset: tuple[float, float, float] = (0, 0, 0),
) -> Path:
    sphere_array = create_sphere(bb_radius, dicom_shape, offset=bb_offset)
    return create_dicom_files_from_3d_array(sphere_array)


class GeneratedWLCBCT:
    bb_size = 5
    bb_offset = {"left": 0, "up": 0, "in": 0}
    array_shape = (100, 100, 100)
    zip = False
    raw_pixels = True

    @classmethod
    def get_filename(cls) -> Path:
        # generate the fake cbct
        return create_wl_dicom_stack(
            bb_radius=cls.bb_size,
            dicom_shape=cls.array_shape,
            bb_offset=(cls.bb_offset["left"], cls.bb_offset["up"], cls.bb_offset["in"]),
        )


class CBCTWinstonLutzMixin(WinstonLutzMixin):
    low_density_bb = True
    open_field = True
    num_images = 4
    collimator_iso_size = 0
    couch_iso_size = 0
    gantry_iso_size = 0
    raw_pixels = False

    @classmethod
    def setUpClass(cls):
        filename = cls.get_filename()
        if cls.zip:
            cls.wl = WinstonLutz.from_cbct_zip(
                filename,
                use_filenames=cls.use_filenames,
                sid=cls.sid,
                dpi=cls.dpi,
                axis_mapping=cls.axis_mapping,
                raw_pixels=cls.raw_pixels,
            )
        else:
            cls.wl = WinstonLutz.from_cbct(
                filename,
                use_filenames=cls.use_filenames,
                sid=cls.sid,
                dpi=cls.dpi,
                axis_mapping=cls.axis_mapping,
                raw_pixels=cls.raw_pixels,
            )
        cls.wl.analyze(
            bb_size_mm=cls.bb_size,
            machine_scale=cls.machine_scale,
            low_density_bb=cls.low_density_bb,
            open_field=cls.open_field,
        )
        if cls.print_results:
            print(cls.wl.results())
            print(cls.wl.bb_shift_vector)


class TestFrenchCBCT(CBCTWinstonLutzMixin, TestCase):
    file_name = ["cbct_wl_real.zip"]
    cax2bb_max_distance = 0.23
    cax2bb_median_distance = 0.22
    cax2bb_mean_distance = 0.22
    machine_scale = MachineScale.VARIAN_IEC
    bb_shift_vector = Vector(x=0.2, y=0, z=-0.2)


class TestPerfectCBCT(GeneratedWLCBCT, CBCTWinstonLutzMixin, TestCase):
    bb_size = 5
    bb_offset = {"left": 0, "up": 0, "in": 0}
    cax2bb_max_distance = 0
    cax2bb_median_distance = 0
    cax2bb_mean_distance = 0
    bb_shift_vector = Vector(x=0, y=0, z=0)


class TestOffsetLeftCBCT(GeneratedWLCBCT, CBCTWinstonLutzMixin, TestCase):
    bb_size = 5
    bb_offset = {"left": 5, "up": 0, "in": 0}
    cax2bb_max_distance = 5
    cax2bb_median_distance = 2.5
    cax2bb_mean_distance = 2.5
    bb_shift_vector = Vector(x=-5, y=0, z=0)


class TestOffsetDownCBCT(GeneratedWLCBCT, CBCTWinstonLutzMixin, TestCase):
    bb_size = 5
    bb_offset = {"left": 0, "up": -5, "in": 0}
    cax2bb_max_distance = 5
    cax2bb_median_distance = 2.5
    cax2bb_mean_distance = 2.5
    bb_shift_vector = Vector(x=0, y=0, z=5)


class TestOffsetInCBCT(GeneratedWLCBCT, CBCTWinstonLutzMixin, TestCase):
    bb_size = 5
    bb_offset = {"left": 0, "up": 0, "in": 5}
    cax2bb_max_distance = 5
    cax2bb_median_distance = 5
    cax2bb_mean_distance = 5
    bb_shift_vector = Vector(x=0, y=-5, z=0)<|MERGE_RESOLUTION|>--- conflicted
+++ resolved
@@ -2,11 +2,8 @@
 
 import copy
 import io
-<<<<<<< HEAD
-=======
 import math
 import shutil
->>>>>>> 6df50cea
 import tempfile
 from pathlib import Path
 from typing import Iterable
@@ -14,11 +11,8 @@
 
 import matplotlib.pyplot as plt
 import numpy as np
-<<<<<<< HEAD
-=======
 from pydicom.multival import MultiValue
 from pydicom.uid import generate_uid
->>>>>>> 6df50cea
 
 import pylinac
 from pylinac import WinstonLutz, WinstonLutzMultiTargetMultiField
