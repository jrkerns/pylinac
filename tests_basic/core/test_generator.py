import copy
import io
import tempfile
from unittest import TestCase

import numpy as np
import numpy.testing
import pydicom

from pylinac import Interpolation, Normalization
from pylinac.core.image import load
<<<<<<< HEAD
from pylinac.core.image_generator import (
    AS1200Image,
    PerfectFieldLayer,
    PerfectBBLayer,
    PerfectConeLayer,
    AS500Image,
    AS1000Image,
    ConstantLayer,
    GaussianFilterLayer,
    FilterFreeFieldLayer,
)
=======
from pylinac.core.image_generator import AS1200Image, PerfectFieldLayer, PerfectBBLayer, PerfectConeLayer, AS500Image, \
    AS1000Image, ConstantLayer, GaussianFilterLayer, FilterFreeFieldLayer, RandomNoiseLayer
from pylinac.core.image_generator.layers import Layer, clip_add, even_round
>>>>>>> 462dcee5
from pylinac.core.image_generator.simulators import Simulator
from pylinac.core.profile import SingleProfile


<<<<<<< HEAD
def profiles_from_simulator(
    simulator: Simulator, interpolation: Interpolation = Interpolation.LINEAR
) -> (SingleProfile, SingleProfile):
=======
np.random.seed(1234)  # reproducible noise results


class TestClipAdd(TestCase):

    def test_clip_add_normal(self):
        image1 = np.zeros((10, 10), dtype=np.uint16)
        image2 = np.ones((10, 10), dtype=np.uint16)
        output = clip_add(image1, image2, dtype=np.uint16)
        self.assertEqual(output.dtype, np.uint16)
        self.assertEqual(output.shape, image1.shape)
        numpy.testing.assert_array_equal(output, image2)  # arrays are equal because image1 is zeros

    def test_clip_doesnt_flip_bit(self):
        image1 = np.zeros((10, 10), dtype=np.uint16)
        image1.fill(np.iinfo(np.uint16).max)  # set image to max value
        image2 = np.ones((10, 10), dtype=np.uint16)
        output = clip_add(image1, image2, dtype=np.uint16)
        # adding 1 to an array at the max would normally flip bits; ensure it doesn't
        self.assertEqual(output.dtype, np.uint16)
        numpy.testing.assert_array_equal(output, image1)  # output is same as image1 because image2 didn't actually add anything


class TestEvenRound(TestCase):

    def test_even_round(self):
        self.assertEqual(even_round(3), 4)
        self.assertEqual(even_round(2), 2)
        self.assertEqual(even_round(15), 16)


def profiles_from_simulator(simulator: Simulator, interpolation: Interpolation = Interpolation.LINEAR, y_position: float = 0.5, x_position: float = 0.5) -> (SingleProfile, SingleProfile):
>>>>>>> 462dcee5
    stream = io.BytesIO()
    simulator.generate_dicom(stream)
    stream.seek(0)
    img = load(stream)
<<<<<<< HEAD
    inplane_profile = SingleProfile(
        img[:, int(simulator.shape[1] / 2)], dpmm=img.dpmm, interpolation=interpolation
    )
    cross_profile = SingleProfile(
        img[int(simulator.shape[0] / 2), :], dpmm=img.dpmm, interpolation=interpolation
    )
=======
    y_pixel = int(round(simulator.shape[0]*y_position))
    x_pixel = int(round(simulator.shape[1]*x_position))
    inplane_profile = SingleProfile(img[:, x_pixel], dpmm=img.dpmm, interpolation=interpolation, normalization_method=Normalization.NONE)
    cross_profile = SingleProfile(img[y_pixel, :], dpmm=img.dpmm, interpolation=interpolation, normalization_method=Normalization.NONE)
>>>>>>> 462dcee5
    return inplane_profile, cross_profile


class TestPerfectFieldLayer(TestCase):
    def test_10x10_100sid(self):
        for sim in (AS500Image, AS1000Image, AS1200Image):
            as1200 = sim(sid=1000)
            as1200.add_layer(PerfectFieldLayer(field_size_mm=(100, 100)))
            as1200.add_layer(GaussianFilterLayer(sigma_mm=0.5))
            # no interpolation
            inplane_profile, cross_profile = profiles_from_simulator(
                as1200, interpolation=Interpolation.NONE
            )
            self.assertAlmostEqual(
                inplane_profile.fwxm_data()["width (exact) mm"],
                100,
                delta=sim.pixel_size * 0.6,
            )
            self.assertAlmostEqual(
                cross_profile.fwxm_data()["width (exact) mm"],
                100,
                delta=sim.pixel_size * 0.6,
            )
            # linear interp
            inplane_profile, cross_profile = profiles_from_simulator(as1200)
            self.assertAlmostEqual(
                inplane_profile.fwxm_data()["width (exact) mm"],
                100,
                delta=sim.pixel_size * 0.6,
            )
            self.assertAlmostEqual(
                cross_profile.fwxm_data()["width (exact) mm"],
                100,
                delta=sim.pixel_size * 0.6,
            )
            # spline interp
            inplane_profile, cross_profile = profiles_from_simulator(
                as1200, interpolation=Interpolation.SPLINE
            )
            self.assertAlmostEqual(
                inplane_profile.fwxm_data()["width (exact) mm"],
                100,
                delta=sim.pixel_size * 0.6,
            )
            self.assertAlmostEqual(
                cross_profile.fwxm_data()["width (exact) mm"],
                100,
                delta=sim.pixel_size * 0.6,
            )

    def test_10x10_150sid(self):
        for sim in (AS500Image, AS1000Image, AS1200Image):
            as1200 = sim(sid=1500)
            as1200.add_layer(PerfectFieldLayer(field_size_mm=(100, 100)))
            as1200.add_layer(GaussianFilterLayer(sigma_mm=0.5))
            inplane_profile, cross_profile = profiles_from_simulator(as1200)
            self.assertAlmostEqual(
                inplane_profile.fwxm_data()["width (exact) mm"],
                150,
                delta=sim.pixel_size * 0.6,
            )
            self.assertAlmostEqual(
                cross_profile.fwxm_data()["width (exact) mm"],
                150,
                delta=sim.pixel_size * 0.6,
            )

    def test_offset_150sid(self):
        as1200 = AS1200Image(sid=1500)
        as1200.add_layer(PerfectFieldLayer(field_size_mm=(100, 100), cax_offset_mm=(20, 30)))
        as1200.add_layer(GaussianFilterLayer(sigma_mm=0.5))
        y_position = 0.5+(10*as1200.mag_factor)/(as1200.pixel_size * as1200.shape[0])
        x_position = 0.5 + (20 * as1200.mag_factor) / (as1200.pixel_size * as1200.shape[1])
        inplane_profile, cross_profile = profiles_from_simulator(as1200, y_position=y_position, x_position=x_position)
        self.assertAlmostEqual(inplane_profile.fwxm_data()['width (exact) mm'], 150, delta=1)
        self.assertAlmostEqual(cross_profile.fwxm_data()['width (exact) mm'], 150, delta=1)


class TestPerfectConeLayer(TestCase):
<<<<<<< HEAD
    def test_15mm_100sid(self):
=======

    def test_alpha(self):
        as1200 = AS1200Image(sid=1000)
        as1200.add_layer(PerfectConeLayer(cone_size_mm=15, alpha=0.5))
        self.assertAlmostEqual(as1200.image.max(), np.iinfo(np.uint16).max*0.5, delta=1)

    def test_15mm_1000sid(self):
>>>>>>> 462dcee5
        for sim in (AS500Image, AS1000Image, AS1200Image):
            as1200 = sim(sid=1000)
            as1200.add_layer(PerfectConeLayer(cone_size_mm=15))
            inplane_profile, cross_profile = profiles_from_simulator(as1200)
<<<<<<< HEAD
            self.assertAlmostEqual(
                inplane_profile.fwxm_data()["width (exact) mm"], 15, delta=1
            )
            self.assertAlmostEqual(
                cross_profile.fwxm_data()["width (exact) mm"], 15, delta=1
            )
=======
            self.assertAlmostEqual(inplane_profile.fwxm_data()['width (exact) mm'], 15, delta=1)
            self.assertAlmostEqual(cross_profile.fwxm_data()['width (exact) mm'], 15, delta=1)
            self.assertAlmostEqual(as1200.image.max(), np.iinfo(np.uint16).max)  # default alpha is 1, thus max value
>>>>>>> 462dcee5

    def test_15mm_1500sid(self):
        for sim in (AS500Image, AS1000Image, AS1200Image):
            as1200 = sim(sid=1500)
            as1200.add_layer(PerfectConeLayer(cone_size_mm=15))
            inplane_profile, cross_profile = profiles_from_simulator(as1200)
<<<<<<< HEAD
            self.assertAlmostEqual(
                inplane_profile.fwxm_data()["width (exact) mm"], 15 * 1.5, delta=1
            )
            self.assertAlmostEqual(
                cross_profile.fwxm_data()["width (exact) mm"], 15 * 1.5, delta=1
            )
=======
            self.assertAlmostEqual(inplane_profile.fwxm_data()['width (exact) mm'], 15*1.5, delta=1)
            self.assertAlmostEqual(cross_profile.fwxm_data()['width (exact) mm'], 15*1.5, delta=1)
            self.assertAlmostEqual(as1200.image.max(), np.iinfo(np.uint16).max)  # default alpha is 1, thus max value

    def test_offset_1000sid(self):
        as1200 = AS1200Image(sid=1000)
        as1200.add_layer(PerfectConeLayer(cone_size_mm=15, cax_offset_mm=(10, 20)))
        y_position = 0.5+(10*as1200.mag_factor)/(as1200.pixel_size * as1200.shape[0])
        x_position = 0.5 + (20 * as1200.mag_factor) / (as1200.pixel_size * as1200.shape[1])
        inplane_profile, cross_profile = profiles_from_simulator(as1200, y_position=y_position, x_position=x_position)
        self.assertAlmostEqual(inplane_profile.fwxm_data()['width (exact) mm'], 15, delta=0.3)
        self.assertAlmostEqual(cross_profile.fwxm_data()['width (exact) mm'], 15, delta=0.3)

    def test_offset_1500sid(self):
        as1200 = AS1200Image(sid=1500)
        as1200.add_layer(PerfectConeLayer(cone_size_mm=15, cax_offset_mm=(10, 20)))
        y_position = 0.5+(10*as1200.mag_factor)/(as1200.pixel_size * as1200.shape[0])
        x_position = 0.5 + (20*as1200.mag_factor) / (as1200.pixel_size * as1200.shape[1])
        inplane_profile, cross_profile = profiles_from_simulator(as1200, y_position=y_position, x_position=x_position)
        self.assertAlmostEqual(inplane_profile.fwxm_data()['width (exact) mm'], 15*1.5, delta=0.3)
        self.assertAlmostEqual(cross_profile.fwxm_data()['width (exact) mm'], 15*1.5, delta=0.3)
>>>>>>> 462dcee5


class TestPerfectBBLayer(TestCase):
    def test_10mm_100sid(self):
        as1200 = AS1200Image(sid=1000)
        as1200.add_layer(
            ConstantLayer(constant=1.0)
        )  # simulate huge field for easier analysis later on
        as1200.add_layer(PerfectBBLayer(bb_size_mm=10))
        stream = io.BytesIO()
        as1200.generate_dicom(stream)
        stream.seek(0)
        img = load(stream)
        img.invert()  # we invert so the BB looks like a profile, not a dip
        inplane_profile = SingleProfile(img[:, int(as1200.shape[1] / 2)], dpmm=img.dpmm)
        cross_profile = SingleProfile(img[int(as1200.shape[0] / 2), :], dpmm=img.dpmm)
        self.assertAlmostEqual(
            inplane_profile.fwxm_data()["width (exact) mm"],
            10,
            delta=as1200.pixel_size * 0.6,
        )
        self.assertAlmostEqual(
            cross_profile.fwxm_data()["width (exact) mm"],
            10,
            delta=as1200.pixel_size * 0.6,
        )

    def test_10mm_150sid(self):
        as1200 = AS1200Image(sid=1500)
        as1200.add_layer(
            ConstantLayer(constant=1.0)
        )  # simulate huge field for easier analysis later on
        as1200.add_layer(PerfectBBLayer(bb_size_mm=10))
        stream = io.BytesIO()
        as1200.generate_dicom(stream)
        stream.seek(0)
        img = load(stream)
        img.invert()  # we invert so the BB looks like a profile, not a dip
        inplane_profile = SingleProfile(img[:, int(as1200.shape[1] / 2)], dpmm=img.dpmm)
        cross_profile = SingleProfile(img[int(as1200.shape[0] / 2), :], dpmm=img.dpmm)
        self.assertAlmostEqual(
            inplane_profile.fwxm_data()["width (exact) mm"], 15, delta=1
        )
        self.assertAlmostEqual(
            cross_profile.fwxm_data()["width (exact) mm"], 15, delta=1
        )


class TestFFFLayer(TestCase):
    def test_10x10_100sid(self):
        for sim in (AS1000Image, AS1200Image):
            as1200 = sim(sid=1000)
            as1200.add_layer(FilterFreeFieldLayer(field_size_mm=(100, 100)))
            # no interpolation
            inplane_profile, cross_profile = profiles_from_simulator(
                as1200, interpolation=Interpolation.NONE
            )
            self.assertAlmostEqual(
                inplane_profile.fwxm_data()["width (exact) mm"],
                100,
                delta=sim.pixel_size * 0.6,
            )
            self.assertAlmostEqual(
                cross_profile.fwxm_data()["width (exact) mm"],
                100,
                delta=sim.pixel_size * 0.6,
            )
            # linear interp
            inplane_profile, cross_profile = profiles_from_simulator(as1200)
            self.assertAlmostEqual(
                inplane_profile.fwxm_data()["width (exact) mm"],
                100,
                delta=sim.pixel_size * 0.6,
            )
            self.assertAlmostEqual(
                cross_profile.fwxm_data()["width (exact) mm"],
                100,
                delta=sim.pixel_size * 0.6,
            )
            # spline interp
            as1200.add_layer(
                GaussianFilterLayer(sigma_mm=0.2)
            )  # spline causes ringing artifacts for ultra-sharp gradients, this is also more realistic anyway
            inplane_profile, cross_profile = profiles_from_simulator(
                as1200, interpolation=Interpolation.SPLINE
            )
            self.assertAlmostEqual(
                inplane_profile.fwxm_data()["width (exact) mm"],
                100,
                delta=sim.pixel_size * 0.6,
            )
            self.assertAlmostEqual(
                cross_profile.fwxm_data()["width (exact) mm"],
                100,
                delta=sim.pixel_size * 0.6,
            )

    def test_10x10_150sid(self):
        for sim in (AS1000Image, AS1200Image):
            as1200 = sim(sid=1000)
            as1200.add_layer(FilterFreeFieldLayer(field_size_mm=(150, 150)))
<<<<<<< HEAD
            inplane_profile, cross_profile = profiles_from_simulator(
                as1200, interpolation=Interpolation.NONE
            )
            self.assertAlmostEqual(
                inplane_profile.fwxm_data()["width (exact) mm"],
                150,
                delta=sim.pixel_size * 0.6,
            )
            self.assertAlmostEqual(
                cross_profile.fwxm_data()["width (exact) mm"],
                150,
                delta=sim.pixel_size * 0.6,
            )
=======
            inplane_profile, cross_profile = profiles_from_simulator(as1200, interpolation=Interpolation.NONE)
            self.assertAlmostEqual(inplane_profile.fwxm_data()['width (exact) mm'], 150, delta=sim.pixel_size*0.6)
            self.assertAlmostEqual(cross_profile.fwxm_data()['width (exact) mm'], 150, delta=sim.pixel_size*0.6)


class TestRandomNoise(TestCase):

    def test_mean_doesnt_change(self):
        as1200 = AS1200Image(sid=1000)
        as1200.add_layer(ConstantLayer(constant=35000))
        as1200.add_layer(RandomNoiseLayer(mean=0, sigma=0.001))
        self.assertAlmostEqual(as1200.image.mean(), 35000, delta=1)

    def test_std(self):
        as1200 = AS1200Image(sid=1000)
        as1200.add_layer(ConstantLayer(constant=35000))
        as1200.add_layer(RandomNoiseLayer(mean=0, sigma=0.003))
        std = np.iinfo(np.uint16).max * 0.003
        self.assertAlmostEqual(as1200.image.std(), std, delta=1)


class TestConstantLayer(TestCase):

    def test_constant(self):
        as1200 = AS1200Image(sid=1000)
        as1200.add_layer(ConstantLayer(constant=35))
        self.assertAlmostEqual(as1200.image.max(), 35)
        self.assertAlmostEqual(as1200.image.min(), 35)

    def test_two_constants(self):
        as1200 = AS1200Image(sid=1000)
        as1200.add_layer(ConstantLayer(constant=35))
        as1200.add_layer(ConstantLayer(constant=11))
        self.assertAlmostEqual(as1200.image.max(), 46)
        self.assertAlmostEqual(as1200.image.min(), 46)

    def test_constant_wont_flip_bits_over(self):
        as1200 = AS1200Image(sid=1000)
        as1200.add_layer(ConstantLayer(constant=35))
        as1200.add_layer(ConstantLayer(constant=777777777))
        self.assertAlmostEqual(as1200.image.max(), np.iinfo(np.uint16).max)
        self.assertAlmostEqual(as1200.image.min(), np.iinfo(np.uint16).max)

    def test_constant_wont_flip_bits_under(self):
        as1200 = AS1200Image(sid=1000)
        as1200.add_layer(ConstantLayer(constant=35))
        as1200.add_layer(ConstantLayer(constant=-777777777))
        self.assertAlmostEqual(as1200.image.max(), np.iinfo(np.uint16).min)
        self.assertAlmostEqual(as1200.image.min(), np.iinfo(np.uint16).min)


class NOOPLayer(Layer):

    def apply(
        self, image: np.ndarray, pixel_size: float, mag_factor: float
    ) -> np.ndarray:
        return image


class SimulatorTestMixin:
    simulator: Simulator
    pixel_size: float
    shape: (int, int)
    mag_factor = 1.5

    def test_pixel_size(self):
        self.assertEqual(self.simulator().pixel_size, self.pixel_size)

    def test_shape(self):
        self.assertEqual(self.simulator().shape, self.shape)

    def test_image(self):
        sim = self.simulator()
        self.assertEqual(sim.image.shape, self.shape)
        self.assertEqual(sim.image.dtype, np.uint16)

    def test_mag_factor(self):
        self.assertEqual(self.simulator().mag_factor, self.mag_factor)
        ssd1000 = self.simulator(sid=1000)
        self.assertEqual(ssd1000.mag_factor, 1)

    def test_noop_layer_doesnt_change_image(self):
        sim = self.simulator()
        orig_img = copy.deepcopy(sim.image)
        sim.add_layer(NOOPLayer())
        numpy.testing.assert_array_equal(sim.image, orig_img)

    def test_save_dicom(self):
        sim = self.simulator()
        with tempfile.NamedTemporaryFile(delete=False) as tf:
            sim.generate_dicom(tf.name, gantry_angle=12, coll_angle=33, table_angle=5)
            # shouldn't raise
            ds = pydicom.dcmread(tf.name)
        self.assertEqual(ds.pixel_array.shape, self.shape)
        self.assertEqual(ds.GantryAngle, 12)
        self.assertEqual(ds.BeamLimitingDeviceAngle, 33)
        self.assertEqual(ds.PatientSupportAngle, 5)


class TestAS500(SimulatorTestMixin, TestCase):
    simulator = AS500Image
    pixel_size = 0.78125
    shape = (384, 512)


class TestAS1000(SimulatorTestMixin, TestCase):
    simulator = AS1000Image
    pixel_size = 0.390625
    shape = (768, 1024)


class TestAS1200(SimulatorTestMixin, TestCase):
    simulator = AS1200Image
    pixel_size = 0.336
    shape = (1280, 1280)


class CustomSim(Simulator):
    pixel_size = 0.123
    shape = (500, 700)


class TestCustomSimulator(SimulatorTestMixin, TestCase):
    simulator = CustomSim
    pixel_size = 0.123
    shape = (500, 700)

    def test_save_dicom(self):
        sim = self.simulator()
        with self.assertRaises(NotImplementedError):
            with tempfile.NamedTemporaryFile(delete=False) as tf:
                sim.generate_dicom(tf.name, gantry_angle=12, coll_angle=33, table_angle=5)


>>>>>>> 462dcee5
<|MERGE_RESOLUTION|>--- conflicted
+++ resolved
@@ -9,32 +9,13 @@
 
 from pylinac import Interpolation, Normalization
 from pylinac.core.image import load
-<<<<<<< HEAD
-from pylinac.core.image_generator import (
-    AS1200Image,
-    PerfectFieldLayer,
-    PerfectBBLayer,
-    PerfectConeLayer,
-    AS500Image,
-    AS1000Image,
-    ConstantLayer,
-    GaussianFilterLayer,
-    FilterFreeFieldLayer,
-)
-=======
 from pylinac.core.image_generator import AS1200Image, PerfectFieldLayer, PerfectBBLayer, PerfectConeLayer, AS500Image, \
     AS1000Image, ConstantLayer, GaussianFilterLayer, FilterFreeFieldLayer, RandomNoiseLayer
 from pylinac.core.image_generator.layers import Layer, clip_add, even_round
->>>>>>> 462dcee5
 from pylinac.core.image_generator.simulators import Simulator
 from pylinac.core.profile import SingleProfile
 
 
-<<<<<<< HEAD
-def profiles_from_simulator(
-    simulator: Simulator, interpolation: Interpolation = Interpolation.LINEAR
-) -> (SingleProfile, SingleProfile):
-=======
 np.random.seed(1234)  # reproducible noise results
 
 
@@ -67,73 +48,36 @@
 
 
 def profiles_from_simulator(simulator: Simulator, interpolation: Interpolation = Interpolation.LINEAR, y_position: float = 0.5, x_position: float = 0.5) -> (SingleProfile, SingleProfile):
->>>>>>> 462dcee5
     stream = io.BytesIO()
     simulator.generate_dicom(stream)
     stream.seek(0)
     img = load(stream)
-<<<<<<< HEAD
-    inplane_profile = SingleProfile(
-        img[:, int(simulator.shape[1] / 2)], dpmm=img.dpmm, interpolation=interpolation
-    )
-    cross_profile = SingleProfile(
-        img[int(simulator.shape[0] / 2), :], dpmm=img.dpmm, interpolation=interpolation
-    )
-=======
     y_pixel = int(round(simulator.shape[0]*y_position))
     x_pixel = int(round(simulator.shape[1]*x_position))
     inplane_profile = SingleProfile(img[:, x_pixel], dpmm=img.dpmm, interpolation=interpolation, normalization_method=Normalization.NONE)
     cross_profile = SingleProfile(img[y_pixel, :], dpmm=img.dpmm, interpolation=interpolation, normalization_method=Normalization.NONE)
->>>>>>> 462dcee5
     return inplane_profile, cross_profile
 
 
 class TestPerfectFieldLayer(TestCase):
+
     def test_10x10_100sid(self):
         for sim in (AS500Image, AS1000Image, AS1200Image):
             as1200 = sim(sid=1000)
             as1200.add_layer(PerfectFieldLayer(field_size_mm=(100, 100)))
             as1200.add_layer(GaussianFilterLayer(sigma_mm=0.5))
             # no interpolation
-            inplane_profile, cross_profile = profiles_from_simulator(
-                as1200, interpolation=Interpolation.NONE
-            )
-            self.assertAlmostEqual(
-                inplane_profile.fwxm_data()["width (exact) mm"],
-                100,
-                delta=sim.pixel_size * 0.6,
-            )
-            self.assertAlmostEqual(
-                cross_profile.fwxm_data()["width (exact) mm"],
-                100,
-                delta=sim.pixel_size * 0.6,
-            )
+            inplane_profile, cross_profile = profiles_from_simulator(as1200, interpolation=Interpolation.NONE)
+            self.assertAlmostEqual(inplane_profile.fwxm_data()['width (exact) mm'], 100, delta=sim.pixel_size*0.6)
+            self.assertAlmostEqual(cross_profile.fwxm_data()['width (exact) mm'], 100, delta=sim.pixel_size*0.6)
             # linear interp
             inplane_profile, cross_profile = profiles_from_simulator(as1200)
-            self.assertAlmostEqual(
-                inplane_profile.fwxm_data()["width (exact) mm"],
-                100,
-                delta=sim.pixel_size * 0.6,
-            )
-            self.assertAlmostEqual(
-                cross_profile.fwxm_data()["width (exact) mm"],
-                100,
-                delta=sim.pixel_size * 0.6,
-            )
+            self.assertAlmostEqual(inplane_profile.fwxm_data()['width (exact) mm'], 100, delta=sim.pixel_size*0.6)
+            self.assertAlmostEqual(cross_profile.fwxm_data()['width (exact) mm'], 100, delta=sim.pixel_size*0.6)
             # spline interp
-            inplane_profile, cross_profile = profiles_from_simulator(
-                as1200, interpolation=Interpolation.SPLINE
-            )
-            self.assertAlmostEqual(
-                inplane_profile.fwxm_data()["width (exact) mm"],
-                100,
-                delta=sim.pixel_size * 0.6,
-            )
-            self.assertAlmostEqual(
-                cross_profile.fwxm_data()["width (exact) mm"],
-                100,
-                delta=sim.pixel_size * 0.6,
-            )
+            inplane_profile, cross_profile = profiles_from_simulator(as1200, interpolation=Interpolation.SPLINE)
+            self.assertAlmostEqual(inplane_profile.fwxm_data()['width (exact) mm'], 100, delta=sim.pixel_size*0.6)
+            self.assertAlmostEqual(cross_profile.fwxm_data()['width (exact) mm'], 100, delta=sim.pixel_size*0.6)
 
     def test_10x10_150sid(self):
         for sim in (AS500Image, AS1000Image, AS1200Image):
@@ -141,16 +85,8 @@
             as1200.add_layer(PerfectFieldLayer(field_size_mm=(100, 100)))
             as1200.add_layer(GaussianFilterLayer(sigma_mm=0.5))
             inplane_profile, cross_profile = profiles_from_simulator(as1200)
-            self.assertAlmostEqual(
-                inplane_profile.fwxm_data()["width (exact) mm"],
-                150,
-                delta=sim.pixel_size * 0.6,
-            )
-            self.assertAlmostEqual(
-                cross_profile.fwxm_data()["width (exact) mm"],
-                150,
-                delta=sim.pixel_size * 0.6,
-            )
+            self.assertAlmostEqual(inplane_profile.fwxm_data()['width (exact) mm'], 150, delta=sim.pixel_size*0.6)
+            self.assertAlmostEqual(cross_profile.fwxm_data()['width (exact) mm'], 150, delta=sim.pixel_size*0.6)
 
     def test_offset_150sid(self):
         as1200 = AS1200Image(sid=1500)
@@ -164,9 +100,6 @@
 
 
 class TestPerfectConeLayer(TestCase):
-<<<<<<< HEAD
-    def test_15mm_100sid(self):
-=======
 
     def test_alpha(self):
         as1200 = AS1200Image(sid=1000)
@@ -174,37 +107,19 @@
         self.assertAlmostEqual(as1200.image.max(), np.iinfo(np.uint16).max*0.5, delta=1)
 
     def test_15mm_1000sid(self):
->>>>>>> 462dcee5
         for sim in (AS500Image, AS1000Image, AS1200Image):
             as1200 = sim(sid=1000)
             as1200.add_layer(PerfectConeLayer(cone_size_mm=15))
             inplane_profile, cross_profile = profiles_from_simulator(as1200)
-<<<<<<< HEAD
-            self.assertAlmostEqual(
-                inplane_profile.fwxm_data()["width (exact) mm"], 15, delta=1
-            )
-            self.assertAlmostEqual(
-                cross_profile.fwxm_data()["width (exact) mm"], 15, delta=1
-            )
-=======
             self.assertAlmostEqual(inplane_profile.fwxm_data()['width (exact) mm'], 15, delta=1)
             self.assertAlmostEqual(cross_profile.fwxm_data()['width (exact) mm'], 15, delta=1)
             self.assertAlmostEqual(as1200.image.max(), np.iinfo(np.uint16).max)  # default alpha is 1, thus max value
->>>>>>> 462dcee5
 
     def test_15mm_1500sid(self):
         for sim in (AS500Image, AS1000Image, AS1200Image):
             as1200 = sim(sid=1500)
             as1200.add_layer(PerfectConeLayer(cone_size_mm=15))
             inplane_profile, cross_profile = profiles_from_simulator(as1200)
-<<<<<<< HEAD
-            self.assertAlmostEqual(
-                inplane_profile.fwxm_data()["width (exact) mm"], 15 * 1.5, delta=1
-            )
-            self.assertAlmostEqual(
-                cross_profile.fwxm_data()["width (exact) mm"], 15 * 1.5, delta=1
-            )
-=======
             self.assertAlmostEqual(inplane_profile.fwxm_data()['width (exact) mm'], 15*1.5, delta=1)
             self.assertAlmostEqual(cross_profile.fwxm_data()['width (exact) mm'], 15*1.5, delta=1)
             self.assertAlmostEqual(as1200.image.max(), np.iinfo(np.uint16).max)  # default alpha is 1, thus max value
@@ -226,15 +141,13 @@
         inplane_profile, cross_profile = profiles_from_simulator(as1200, y_position=y_position, x_position=x_position)
         self.assertAlmostEqual(inplane_profile.fwxm_data()['width (exact) mm'], 15*1.5, delta=0.3)
         self.assertAlmostEqual(cross_profile.fwxm_data()['width (exact) mm'], 15*1.5, delta=0.3)
->>>>>>> 462dcee5
 
 
 class TestPerfectBBLayer(TestCase):
+
     def test_10mm_100sid(self):
         as1200 = AS1200Image(sid=1000)
-        as1200.add_layer(
-            ConstantLayer(constant=1.0)
-        )  # simulate huge field for easier analysis later on
+        as1200.add_layer(ConstantLayer(constant=1.0))  # simulate huge field for easier analysis later on
         as1200.add_layer(PerfectBBLayer(bb_size_mm=10))
         stream = io.BytesIO()
         as1200.generate_dicom(stream)
@@ -243,22 +156,12 @@
         img.invert()  # we invert so the BB looks like a profile, not a dip
         inplane_profile = SingleProfile(img[:, int(as1200.shape[1] / 2)], dpmm=img.dpmm)
         cross_profile = SingleProfile(img[int(as1200.shape[0] / 2), :], dpmm=img.dpmm)
-        self.assertAlmostEqual(
-            inplane_profile.fwxm_data()["width (exact) mm"],
-            10,
-            delta=as1200.pixel_size * 0.6,
-        )
-        self.assertAlmostEqual(
-            cross_profile.fwxm_data()["width (exact) mm"],
-            10,
-            delta=as1200.pixel_size * 0.6,
-        )
+        self.assertAlmostEqual(inplane_profile.fwxm_data()['width (exact) mm'], 10, delta=as1200.pixel_size*0.6)
+        self.assertAlmostEqual(cross_profile.fwxm_data()['width (exact) mm'], 10, delta=as1200.pixel_size*0.6)
 
     def test_10mm_150sid(self):
         as1200 = AS1200Image(sid=1500)
-        as1200.add_layer(
-            ConstantLayer(constant=1.0)
-        )  # simulate huge field for easier analysis later on
+        as1200.add_layer(ConstantLayer(constant=1.0))  # simulate huge field for easier analysis later on
         as1200.add_layer(PerfectBBLayer(bb_size_mm=10))
         stream = io.BytesIO()
         as1200.generate_dicom(stream)
@@ -267,82 +170,34 @@
         img.invert()  # we invert so the BB looks like a profile, not a dip
         inplane_profile = SingleProfile(img[:, int(as1200.shape[1] / 2)], dpmm=img.dpmm)
         cross_profile = SingleProfile(img[int(as1200.shape[0] / 2), :], dpmm=img.dpmm)
-        self.assertAlmostEqual(
-            inplane_profile.fwxm_data()["width (exact) mm"], 15, delta=1
-        )
-        self.assertAlmostEqual(
-            cross_profile.fwxm_data()["width (exact) mm"], 15, delta=1
-        )
+        self.assertAlmostEqual(inplane_profile.fwxm_data()['width (exact) mm'], 15, delta=1)
+        self.assertAlmostEqual(cross_profile.fwxm_data()['width (exact) mm'], 15, delta=1)
 
 
 class TestFFFLayer(TestCase):
+
     def test_10x10_100sid(self):
         for sim in (AS1000Image, AS1200Image):
             as1200 = sim(sid=1000)
             as1200.add_layer(FilterFreeFieldLayer(field_size_mm=(100, 100)))
             # no interpolation
-            inplane_profile, cross_profile = profiles_from_simulator(
-                as1200, interpolation=Interpolation.NONE
-            )
-            self.assertAlmostEqual(
-                inplane_profile.fwxm_data()["width (exact) mm"],
-                100,
-                delta=sim.pixel_size * 0.6,
-            )
-            self.assertAlmostEqual(
-                cross_profile.fwxm_data()["width (exact) mm"],
-                100,
-                delta=sim.pixel_size * 0.6,
-            )
+            inplane_profile, cross_profile = profiles_from_simulator(as1200, interpolation=Interpolation.NONE)
+            self.assertAlmostEqual(inplane_profile.fwxm_data()['width (exact) mm'], 100, delta=sim.pixel_size*0.6)
+            self.assertAlmostEqual(cross_profile.fwxm_data()['width (exact) mm'], 100, delta=sim.pixel_size*0.6)
             # linear interp
             inplane_profile, cross_profile = profiles_from_simulator(as1200)
-            self.assertAlmostEqual(
-                inplane_profile.fwxm_data()["width (exact) mm"],
-                100,
-                delta=sim.pixel_size * 0.6,
-            )
-            self.assertAlmostEqual(
-                cross_profile.fwxm_data()["width (exact) mm"],
-                100,
-                delta=sim.pixel_size * 0.6,
-            )
+            self.assertAlmostEqual(inplane_profile.fwxm_data()['width (exact) mm'], 100, delta=sim.pixel_size*0.6)
+            self.assertAlmostEqual(cross_profile.fwxm_data()['width (exact) mm'], 100, delta=sim.pixel_size*0.6)
             # spline interp
-            as1200.add_layer(
-                GaussianFilterLayer(sigma_mm=0.2)
-            )  # spline causes ringing artifacts for ultra-sharp gradients, this is also more realistic anyway
-            inplane_profile, cross_profile = profiles_from_simulator(
-                as1200, interpolation=Interpolation.SPLINE
-            )
-            self.assertAlmostEqual(
-                inplane_profile.fwxm_data()["width (exact) mm"],
-                100,
-                delta=sim.pixel_size * 0.6,
-            )
-            self.assertAlmostEqual(
-                cross_profile.fwxm_data()["width (exact) mm"],
-                100,
-                delta=sim.pixel_size * 0.6,
-            )
+            as1200.add_layer(GaussianFilterLayer(sigma_mm=0.2))  # spline causes ringing artifacts for ultra-sharp gradients, this is also more realistic anyway
+            inplane_profile, cross_profile = profiles_from_simulator(as1200, interpolation=Interpolation.SPLINE)
+            self.assertAlmostEqual(inplane_profile.fwxm_data()['width (exact) mm'], 100, delta=sim.pixel_size*0.6)
+            self.assertAlmostEqual(cross_profile.fwxm_data()['width (exact) mm'], 100, delta=sim.pixel_size*0.6)
 
     def test_10x10_150sid(self):
         for sim in (AS1000Image, AS1200Image):
             as1200 = sim(sid=1000)
             as1200.add_layer(FilterFreeFieldLayer(field_size_mm=(150, 150)))
-<<<<<<< HEAD
-            inplane_profile, cross_profile = profiles_from_simulator(
-                as1200, interpolation=Interpolation.NONE
-            )
-            self.assertAlmostEqual(
-                inplane_profile.fwxm_data()["width (exact) mm"],
-                150,
-                delta=sim.pixel_size * 0.6,
-            )
-            self.assertAlmostEqual(
-                cross_profile.fwxm_data()["width (exact) mm"],
-                150,
-                delta=sim.pixel_size * 0.6,
-            )
-=======
             inplane_profile, cross_profile = profiles_from_simulator(as1200, interpolation=Interpolation.NONE)
             self.assertAlmostEqual(inplane_profile.fwxm_data()['width (exact) mm'], 150, delta=sim.pixel_size*0.6)
             self.assertAlmostEqual(cross_profile.fwxm_data()['width (exact) mm'], 150, delta=sim.pixel_size*0.6)
@@ -477,4 +332,3 @@
                 sim.generate_dicom(tf.name, gantry_angle=12, coll_angle=33, table_angle=5)
 
 
->>>>>>> 462dcee5
