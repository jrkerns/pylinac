--- conflicted
+++ resolved
@@ -1,8 +1,5 @@
-<<<<<<< HEAD
 import tempfile
-=======
 import json
->>>>>>> 73d02898
 import unittest
 from builtins import AttributeError
 from unittest import TestCase
@@ -159,7 +156,6 @@
         self.assertListEqual(MyOptions.options(), ["aPpLes", "Oranges"])
 
 
-<<<<<<< HEAD
 class QuaacTestBase:
     """Base class for testing quaac generation for pylinac classes."""
 
@@ -178,31 +174,6 @@
         quaac.Document.from_yaml_file(str(t.name))
 
 
-class TestResultsDataMixin(TestCase):
-    def test_results_normal(self):
-        pf = PicketFence.from_demo_image()
-        pf.analyze()
-        data = pf.results_data()
-        self.assertIsInstance(data, PFResult)
-
-    def test_results_dict(self):
-        pf = PicketFence.from_demo_image()
-        pf.analyze()
-        data = pf.results_data(as_dict=True)
-        self.assertIsInstance(data, dict)
-
-    def test_results_json(self):
-        pf = PicketFence.from_demo_image()
-        pf.analyze()
-        data = pf.results_data(as_json=True)
-        self.assertIsInstance(data, str)
-
-    def test_json_and_dict_not_allowed(self):
-        pf = PicketFence.from_demo_image()
-        pf.analyze()
-        with self.assertRaises(ValueError):
-            pf.results_data(as_dict=True, as_json=True)
-=======
 class ResultsDataBase:
     model: callable
 
@@ -223,5 +194,4 @@
 
         data_json = instance.results_data(as_json=True)
         self.assertIsInstance(data_json, str)
-        json.loads(data_json)
->>>>>>> 73d02898
+        json.loads(data_json)