"""The CT module automatically analyzes DICOM images of a CatPhan 504, 503, 600, Quart DVT, or ACR phantoms acquired when doing CBCT or CT quality assurance.
It can load a folder or zip file that the images are in and automatically correct for translational and rotational errors.
It can analyze the HU regions and image scaling (CTP404), the high-contrast line pairs (CTP528) to calculate the modulation transfer function (MTF),
the HU uniformity (CTP486), and Low Contrast (CTP515) on the corresponding slices.

For ACR and Quart phantoms, the equivalent sections are analyzed where applicable even though each module does not have an explicit name.
Where intuitive similarities between the phantoms exist, the library usage is the same.

Features:

* **Automatic phantom registration** - Your phantom can be tilted, rotated, or translated--pylinac will automatically register the phantom.
* **Automatic testing of all major modules** - Major modules are automatically registered and analyzed.
* **Any scan protocol** - Scan your CatPhan with any protocol; even scan it in a regular CT scanner.
  Any field size or field extent is allowed.
"""
from __future__ import annotations

import io
import itertools
import os
import textwrap
import webbrowser
import zipfile
from functools import cached_property
from io import BytesIO
from os import path as osp
from pathlib import Path
from typing import BinaryIO, Callable, Sequence

import matplotlib.pyplot as plt
import numpy as np
from matplotlib.axes import Axes
from py_linq import Enumerable
from pydantic import BaseModel
from scipy import ndimage
from skimage import draw, filters, measure, segmentation
from skimage.measure._regionprops import RegionProperties

from .core import image, pdf
from .core.contrast import Contrast
from .core.geometry import Line, Point
from .core.image import ArrayImage, DicomImageStack, ImageLike, z_position
from .core.io import TemporaryZipDirectory, get_url, retrieve_demo_file
from .core.mtf import MTF
from .core.nps import (
    average_power,
    max_frequency,
    noise_power_spectrum_1d,
    noise_power_spectrum_2d,
)
from .core.profile import CollapsedCircleProfile, FWXMProfile
from .core.roi import DiskROI, LowContrastDiskROI, RectangleROI
<<<<<<< HEAD
from .core.utilities import QuaacDatum, QuaacMixin, ResultBase
=======
from .core.utilities import ResultBase, ResultsDataMixin
>>>>>>> 7c50b2ee
from .settings import get_dicom_cmap

# The ramp angle ratio is from the Catphan manual ("Scan slice geometry" section)
# and represents the fact that the wire is at an oblique angle (23°), making it appear
# longer than it is if it were normal or perpendicular to the z (imaging) axis. This ratio
# fixes the length to represent it as if it were perpendicular to the imaging axis.
RAMP_ANGLE_RATIO = 0.42

AIR = -1000
PMP = -196
LDPE = -104
POLY = -47
ACRYLIC = 115
DELRIN = 365
TEFLON = 1000
BONE_20 = 237
BONE_50 = 725
WATER = 0


class ROIResult(BaseModel):
    """This class should not be called directly. It is returned by the ``results_data()`` method.
    It is a dataclass under the hood and thus comes with all the dunder magic.

    Use the following attributes as normal class attributes."""

    name: str  #:
    value: float  #:
    stdev: float  #:
    difference: float | None  #:
    nominal_value: float | None  #:
    passed: bool | None  #:


class CTP404Result(BaseModel):
    """This class should not be called directly. It is returned by the ``results_data()`` method.
    It is a dataclass under the hood and thus comes with all the dunder magic.

    Use the following attributes as normal class attributes."""

    offset: int  #:
    low_contrast_visibility: float  #:
    thickness_passed: bool  #:
    measured_slice_thickness_mm: float  #:
    thickness_num_slices_combined: int  #:

    geometry_passed: bool  #:
    avg_line_distance_mm: float  #:
    line_distances_mm: list[float]  #:

    hu_linearity_passed: bool  #:
    hu_tolerance: float  #:
    hu_rois: dict  #:


class CTP486Result(BaseModel):
    """This class should not be called directly. It is returned by the ``results_data()`` method.
    It is a dataclass under the hood and thus comes with all the dunder magic.

    Use the following attributes as normal class attributes."""

    uniformity_index: float  #:
    integral_non_uniformity: float  #:
    nps_avg_power: float
    nps_max_freq: float
    passed: bool  #:
    rois: dict  #:


class CTP515Result(BaseModel):
    """This class should not be called directly. It is returned by the ``results_data()`` method.
    It is a dataclass under the hood and thus comes with all the dunder magic.

    Use the following attributes as normal class attributes."""

    cnr_threshold: float  #:
    num_rois_seen: int  #:
    roi_settings: dict  #:
    roi_results: dict  #:


class CTP528Result(BaseModel):
    """This class should not be called directly. It is returned by the ``results_data()`` method.
    It is a dataclass under the hood and thus comes with all the dunder magic.

    Use the following attributes as normal class attributes."""

    start_angle_radians: float  #:
    mtf_lp_mm: dict  #:
    roi_settings: dict  #:


class CatphanResult(ResultBase):
    """This class should not be called directly. It is returned by the ``results_data()`` method.
    It is a dataclass under the hood and thus comes with all the dunder magic.

    Use the following attributes as normal class attributes."""

    catphan_model: str  #:
    catphan_roll_deg: float  #:
    origin_slice: int  #:
    num_images: int  #:
    ctp404: CTP404Result  #:
    ctp486: CTP486Result | None = None  #:
    ctp528: CTP528Result | None = None  #:
    ctp515: CTP515Result | None = None  #:


class HUDiskROI(DiskROI):
    """An HU ROI object. Represents a circular area measuring either HU sample (Air, Poly, ...)
    or HU uniformity (bottom, left, ...).
    """

    def __init__(
        self,
        array: np.ndarray | ArrayImage,
        angle: float,
        roi_radius: float,
        dist_from_center: float,
        phantom_center: tuple | Point,
        nominal_value: float | None = None,
        tolerance: float | None = None,
        background_mean: float | None = None,
        background_std: float | None = None,
    ):
        """
        Parameters
        ----------
        nominal_value
            The nominal pixel value of the HU ROI.
        tolerance
            The roi pixel value tolerance.
        """
        super().__init__(array, angle, roi_radius, dist_from_center, phantom_center)
        self.nominal_val = nominal_value
        self.tolerance = tolerance

    @property
    def value_diff(self) -> float:
        """The difference in HU between measured and nominal."""
        return self.pixel_value - self.nominal_val

    @property
    def passed(self) -> bool:
        """Boolean specifying if ROI pixel value was within tolerance of the nominal value."""
        if self.tolerance:
            return abs(self.value_diff) <= self.tolerance
        else:
            return True

    @property
    def plot_color(self) -> str:
        """Return one of two colors depending on if ROI passed."""
        return "green" if self.passed else "red"


class ThicknessROI(RectangleROI):
    """A rectangular ROI that measures the angled wire rod in the HU linearity slice which determines slice thickness."""

    @cached_property
    def long_profile(self) -> FWXMProfile:
        """The profile along the axis perpendicular to ramped wire."""
        img = image.load(self.pixel_array)
        img.filter(size=1, kind="gaussian")
        return FWXMProfile(values=img.array.max(axis=np.argmin(img.shape)))

    @cached_property
    def wire_fwhm(self) -> float:
        """The FWHM of the wire in pixels."""
        return self.long_profile.field_width_px

    @property
    def plot_color(self) -> str:
        """The plot color."""
        return "blue"


class Slice:
    """Base class for analyzing specific slices of a CBCT dicom set."""

    def __init__(
        self,
        catphan,
        slice_num: int | None = None,
        combine: bool = True,
        combine_method: str = "mean",
        num_slices: int = 0,
        clear_borders: bool = True,
        original_image: ImageLike | None = None,
    ):
        """
        Parameters
        ----------

        catphan : :class:`~pylinac.cbct.CatPhanBase` instance.
            The catphan instance.
        slice_num : int
            The slice number of the DICOM array desired. If None, will use the ``slice_num`` property of subclass.
        combine : bool
            If True, combines the slices +/- ``num_slices`` around the slice of interest to improve signal/noise.
        combine_method : {'mean', 'max'}
            How to combine the slices if ``combine`` is True.
        num_slices : int
            The number of slices on either side of the nominal slice to combine to improve signal/noise; only
            applicable if ``combine`` is True.
        clear_borders : bool
            If True, clears the borders of the image to remove any ROIs that may be present.
        original_image : :class:`~pylinac.core.image.Image` or None
            The array of the slice. This is a bolt-on parameter for optimization.
            Leaving as None is fine, but can increase analysis speed if 1) this image is passed and
            2) there is no combination of slices happening, which is most of the time.
        """
        if slice_num is not None:
            self.slice_num = slice_num
        if combine and num_slices > 0:
            array = combine_surrounding_slices(
                catphan.dicom_stack,
                self.slice_num,
                mode=combine_method,
                slices_plusminus=num_slices,
            )
        elif original_image is not None:
            array = original_image
        else:
            array = catphan.dicom_stack[self.slice_num].array
        self.image = image.load(array)
        self.catphan_size = catphan.catphan_size
        self.mm_per_pixel = catphan.mm_per_pixel
        self.clear_borders = clear_borders
        if catphan._phantom_center_func:
            self._phantom_center_func = catphan._phantom_center_func

    @property
    def __getitem__(self, item):
        return self.image.array[item]

    @cached_property
    def phantom_roi(self) -> RegionProperties:
        """Get the Scikit-Image ROI of the phantom

        The image is analyzed to see if:
        1) the CatPhan is even in the image (if there were any ROIs detected)
        2) an ROI is within the size criteria of the catphan
        3) the ROI area that is filled compared to the bounding box area is close to that of a circle
        """
        # convert the slice to binary and label ROIs
        edges = filters.scharr(self.image.as_type(float))
        if np.max(edges) < 0.1:
            raise ValueError(
                "No edges were found in the image that look like the phantom"
            )
        larr, regionprops, num_roi = get_regions(
            self, fill_holes=True, threshold="otsu", clear_borders=self.clear_borders
        )
        # check that there is at least 1 ROI
        if num_roi < 1 or num_roi is None:
            raise ValueError(
                f"The number of ROIs detected {num_roi} was not the number expected (1)"
            )
        catphan_region = sorted(
            regionprops, key=lambda x: np.abs(x.filled_area - self.catphan_size)
        )[0]
        if (self.catphan_size * 1.3 < catphan_region.filled_area) or (
            catphan_region.filled_area < self.catphan_size / 1.3
        ):
            raise ValueError("Unable to find ROI of expected size of the phantom")
        return catphan_region

    def is_phantom_in_view(self) -> bool:
        """Whether the phantom appears to be within the slice."""
        try:
            self.phantom_roi
            return True
        except ValueError:
            return False

    @property
    def phan_center(self) -> Point:
        """Determine the location of the center of the phantom."""
        x = self._phantom_center_func[0](self.slice_num)
        y = self._phantom_center_func[1](self.slice_num)
        return Point(x=x, y=y)


class CatPhanModule(Slice):
    """Base class for a CTP module."""

    common_name: str = ""
    combine_method: str = "mean"
    num_slices: int = 0
    roi_settings: dict = {}
    background_roi_settings: dict = {}
    roi_dist_mm = float
    roi_radius_mm = float
    rois: dict = {}  # dicts of HUDiskROIs
    background_rois: dict = {}  # dict of HUDiskROIs; possibly empty
    window_min: int | None = None  # plt visualization
    window_max: int | None = None  # plt visualization

    def __init__(
        self,
        catphan,
        tolerance: float | None = None,
        offset: int = 0,
        clear_borders: bool = True,
    ):
        self.model = ""
        self._offset = offset
        self.origin_slice = catphan.origin_slice
        self.tolerance = tolerance
        self.slice_thickness = catphan.dicom_stack.metadata.SliceThickness
        self.slice_spacing = catphan.dicom_stack.slice_spacing
        self.catphan_roll = catphan.catphan_roll
        self.mm_per_pixel = catphan.mm_per_pixel
        self.rois: dict[str, HUDiskROI] = {}
        self.background_rois: dict[str, HUDiskROI] = {}
        Slice.__init__(
            self,
            catphan,
            combine_method=self.combine_method,
            num_slices=self.num_slices,
            clear_borders=clear_borders,
        )
        self._convert_units_in_settings()
        self.preprocess(catphan)
        self._setup_rois()

    def _convert_units_in_settings(self) -> None:
        setting_groups = [
            getattr(self, attr) for attr in dir(self) if attr.endswith("roi_settings")
        ]
        for roi_settings in setting_groups:
            for roi, settings in roi_settings.items():
                if isinstance(settings, dict):
                    if settings.get("distance") is not None:
                        settings["distance_pixels"] = (
                            settings["distance"] / self.mm_per_pixel
                        )
                    if settings.get("angle") is not None:
                        settings["angle_corrected"] = (
                            settings["angle"] + self.catphan_roll
                        )
                    if settings.get("radius") is not None:
                        settings["radius_pixels"] = (
                            settings["radius"] / self.mm_per_pixel
                        )
                    if settings.get("width") is not None:
                        settings["width_pixels"] = settings["width"] / self.mm_per_pixel
                    if settings.get("height") is not None:
                        settings["height_pixels"] = (
                            settings["height"] / self.mm_per_pixel
                        )

    def preprocess(self, catphan):
        """A preprocessing step before analyzing the CTP module.

        Parameters
        ----------
        catphan : `~pylinac.cbct.CatPhanBase` instance.
        """
        pass

    @property
    def slice_num(self) -> int:
        """The slice number of the spatial resolution module.

        Returns
        -------
        float
        """
        return int(self.origin_slice + round(self._offset / self.slice_spacing))

    def _setup_rois(self) -> None:
        for name, setting in self.background_roi_settings.items():
            self.background_rois[name] = HUDiskROI(
                self.image,
                setting["angle_corrected"],
                setting["radius_pixels"],
                setting["distance_pixels"],
                self.phan_center,
            )
        if self.background_rois:
            background_mean = np.mean(
                [roi.pixel_value for roi in self.background_rois.values()]
            )
            background_std = np.std(
                [roi.pixel_value for roi in self.background_rois.values()]
            )
        else:
            background_mean = None
            background_std = None

        for name, setting in self.roi_settings.items():
            nominal_value = setting.get("value", 0)
            self.rois[name] = HUDiskROI(
                self.image,
                setting["angle_corrected"],
                setting["radius_pixels"],
                setting["distance_pixels"],
                self.phan_center,
                nominal_value,
                self.tolerance,
                background_mean=background_mean,
                background_std=background_std,
            )

    def plot_rois(self, axis: plt.Axes) -> None:
        """Plot the ROIs to the axis."""
        for roi in self.rois.values():
            roi.plot2axes(axis, edgecolor=roi.plot_color)
        for roi in self.background_rois.values():
            roi.plot2axes(axis, edgecolor="blue")

    def plot(self, axis: plt.Axes):
        """Plot the image along with ROIs to an axis"""
        axis.imshow(
            self.image.array,
            cmap=get_dicom_cmap(),
            vmin=self.window_min,
            vmax=self.window_max,
        )
        self.plot_rois(axis)
        axis.autoscale(tight=True)
        axis.set_title(self.common_name)
        axis.axis("off")

    @property
    def roi_vals_as_str(self) -> str:
        return ", ".join(
            f"{name}: {roi.pixel_value}" for name, roi in self.rois.items()
        )


class CTP404CP504(CatPhanModule):
    """Class for analysis of the HU linearity, geometry, and slice thickness regions of the CTP404."""

    attr_name = "ctp404"
    common_name = "HU Linearity"
    roi_dist_mm = 58.7
    roi_radius_mm = 5
    roi_settings = {
        "Air": {
            "value": AIR,
            "angle": -90,
            "distance": roi_dist_mm,
            "radius": roi_radius_mm,
        },
        "PMP": {
            "value": PMP,
            "angle": -120,
            "distance": roi_dist_mm,
            "radius": roi_radius_mm,
        },
        "LDPE": {
            "value": LDPE,
            "angle": 180,
            "distance": roi_dist_mm,
            "radius": roi_radius_mm,
        },
        "Poly": {
            "value": POLY,
            "angle": 120,
            "distance": roi_dist_mm,
            "radius": roi_radius_mm,
        },
        "Acrylic": {
            "value": ACRYLIC,
            "angle": 60,
            "distance": roi_dist_mm,
            "radius": roi_radius_mm,
        },
        "Delrin": {
            "value": DELRIN,
            "angle": 0,
            "distance": roi_dist_mm,
            "radius": roi_radius_mm,
        },
        "Teflon": {
            "value": TEFLON,
            "angle": -60,
            "distance": roi_dist_mm,
            "radius": roi_radius_mm,
        },
    }
    background_roi_settings = {
        "1": {"angle": -30, "distance": roi_dist_mm, "radius": roi_radius_mm},
        "2": {"angle": -150, "distance": roi_dist_mm, "radius": roi_radius_mm},
        "3": {"angle": -210, "distance": roi_dist_mm, "radius": roi_radius_mm},
        "4": {"angle": 30, "distance": roi_dist_mm, "radius": roi_radius_mm},
    }
    # thickness
    thickness_roi_height = 40
    thickness_roi_width = 10
    thickness_roi_distance_mm = 38
    thickness_roi_settings = {
        "Left": {
            "angle": 180,
            "width": thickness_roi_width,
            "height": thickness_roi_height,
            "distance": thickness_roi_distance_mm,
        },
        "Bottom": {
            "angle": 90,
            "width": thickness_roi_height,
            "height": thickness_roi_width,
            "distance": thickness_roi_distance_mm,
        },
        "Right": {
            "angle": 0,
            "width": thickness_roi_width,
            "height": thickness_roi_height,
            "distance": thickness_roi_distance_mm,
        },
        "Top": {
            "angle": -90,
            "width": thickness_roi_height,
            "height": thickness_roi_width,
            "distance": thickness_roi_distance_mm,
        },
    }
    # geometry
    geometry_roi_size_mm = 35
    geometry_roi_settings = {
        "Top-Horizontal": (0, 1),
        "Bottom-Horizontal": (2, 3),
        "Left-Vertical": (0, 2),
        "Right-Vertical": (1, 3),
    }
    pad: str | int
    thickness_image: Slice

    def __init__(
        self,
        catphan,
        offset: int,
        hu_tolerance: float,
        thickness_tolerance: float,
        scaling_tolerance: float,
        clear_borders: bool = True,
        thickness_slice_straddle: str | int = "auto",
        expected_hu_values: dict[str, float | int] | None = None,
    ):
        """
        Parameters
        ----------
        catphan : `~pylinac.cbct.CatPhanBase` instance.
        offset : int
        hu_tolerance : float
        thickness_tolerance : float
        scaling_tolerance : float
        clear_borders : bool
        """
        self.mm_per_pixel = catphan.mm_per_pixel
        self.hu_tolerance = hu_tolerance
        self.thickness_tolerance = thickness_tolerance
        self.scaling_tolerance = scaling_tolerance
        self.thickness_rois = {}
        self.lines = {}
        self.thickness_slice_straddle = thickness_slice_straddle
        self.expected_hu_values = expected_hu_values
        super().__init__(
            catphan, tolerance=hu_tolerance, offset=offset, clear_borders=clear_borders
        )

    def preprocess(self, catphan) -> None:
        # for the thickness analysis image, combine thin slices or just use one slice if slices are thick
        if (
            isinstance(self.thickness_slice_straddle, str)
            and self.thickness_slice_straddle.lower() == "auto"
        ):
            if float(catphan.dicom_stack.metadata.SliceThickness) < 3.5:
                self.pad = 1
            else:
                self.pad = 0
        else:
            self.pad = self.thickness_slice_straddle
        self.thickness_image = Slice(
            catphan,
            combine_method="mean",
            num_slices=self.num_slices + self.pad,
            slice_num=self.slice_num,
            clear_borders=self.clear_borders,
        ).image

    def _replace_hu_values(self):
        """Possibly replace the HU values in the ROI settings with the expected values if the key is present."""
        if self.expected_hu_values is not None:
            for name, value in self.expected_hu_values.items():
                if name in self.roi_settings:
                    self.roi_settings[name]["value"] = value

    def _setup_rois(self) -> None:
        self._replace_hu_values()
        super()._setup_rois()
        self._setup_thickness_rois()
        self._setup_geometry_rois()

    def _setup_thickness_rois(self) -> None:
        for name, setting in self.thickness_roi_settings.items():
            self.thickness_rois[name] = ThicknessROI(
                self.thickness_image,
                setting["width_pixels"],
                setting["height_pixels"],
                setting["angle_corrected"],
                setting["distance_pixels"],
                self.phan_center,
            )

    def _setup_geometry_rois(self) -> None:
        boxsize = self.geometry_roi_size_mm / self.mm_per_pixel
        xbounds = (int(self.phan_center.x - boxsize), int(self.phan_center.x + boxsize))
        ybounds = (int(self.phan_center.y - boxsize), int(self.phan_center.y + boxsize))
        geo_img = self.image[ybounds[0] : ybounds[1], xbounds[0] : xbounds[1]]
        larr, regionprops, num_roi = get_regions(
            geo_img, fill_holes=True, clear_borders=False
        )
        # check that there is at least 1 ROI
        if num_roi < 4:
            raise ValueError("Unable to locate the Geometric nodes")
        elif num_roi > 4:
            regionprops = sorted(
                regionprops, key=lambda x: x.filled_area, reverse=True
            )[:4]
        sorted_regions = sorted(
            regionprops, key=lambda x: (2 * x.centroid[0] + x.centroid[1])
        )
        centers = [
            Point(
                r.weighted_centroid[1] + xbounds[0], r.weighted_centroid[0] + ybounds[0]
            )
            for r in sorted_regions
        ]
        #  setup the geometric lines
        for name, order in self.geometry_roi_settings.items():
            self.lines[name] = GeometricLine(
                centers[order[0]],
                centers[order[1]],
                self.mm_per_pixel,
                self.scaling_tolerance,
            )

    @property
    def lcv(self) -> float:
        """The low-contrast visibility"""
        return (
            2
            * abs(self.rois["LDPE"].pixel_value - self.rois["Poly"].pixel_value)
            / (self.rois["LDPE"].std + self.rois["Poly"].std)
        )

    def plot_linearity(
        self, axis: plt.Axes | None = None, plot_delta: bool = True
    ) -> tuple:
        """Plot the HU linearity values to an axis.

        Parameters
        ----------
        axis : None, matplotlib.Axes
            The axis to plot the values on. If None, will create a new figure.
        plot_delta : bool
            Whether to plot the actual measured HU values (False), or the difference from nominal (True).
        """
        nominal_x_values = [roi.nominal_val for roi in self.rois.values()]
        if axis is None:
            fig, axis = plt.subplots()
        if plot_delta:
            values = [roi.value_diff for roi in self.rois.values()]
            nominal_measurements = [0] * len(values)
            ylabel = "HU Delta"
        else:
            values = [roi.pixel_value for roi in self.rois.values()]
            nominal_measurements = nominal_x_values
            ylabel = "Measured Values"
        points = axis.plot(nominal_x_values, values, "g+", markersize=15, mew=2)
        axis.plot(nominal_x_values, nominal_measurements)
        axis.plot(
            nominal_x_values, np.array(nominal_measurements) + self.hu_tolerance, "r--"
        )
        axis.plot(
            nominal_x_values, np.array(nominal_measurements) - self.hu_tolerance, "r--"
        )
        axis.margins(0.05)
        axis.grid(True)
        axis.set_xlabel("Nominal Values")
        axis.set_ylabel(ylabel)
        axis.set_title("HU linearity")
        return points

    @property
    def passed_hu(self) -> bool:
        """Boolean specifying whether all the ROIs passed within tolerance."""
        return all(roi.passed for roi in self.rois.values())

    def plot_rois(self, axis: plt.Axes) -> None:
        """Plot the ROIs onto the image, as well as the background ROIs"""
        # plot HU linearity ROIs
        super().plot_rois(axis)
        # plot thickness ROIs
        for roi in self.thickness_rois.values():
            roi.plot2axes(axis, edgecolor="blue")
        # plot geometry lines
        for line in self.lines.values():
            line.plot2axes(axis, color=line.pass_fail_color)

    @property
    def passed_thickness(self) -> bool:
        """Whether the slice thickness was within tolerance from nominal."""
        return (
            self.slice_thickness - self.thickness_tolerance
            < self.meas_slice_thickness
            < self.slice_thickness + self.thickness_tolerance
        )

    @property
    def meas_slice_thickness(self) -> float:
        """The average slice thickness for the 4 wire measurements in mm."""
        return np.mean(
            sorted(
                roi.wire_fwhm * self.mm_per_pixel * RAMP_ANGLE_RATIO
                for roi in self.thickness_rois.values()
            )
        ) / (1 + 2 * self.pad)

    @property
    def avg_line_length(self) -> float:
        return float(np.mean([line.length_mm for line in self.lines.values()]))

    @property
    def passed_geometry(self) -> bool:
        """Returns whether all the line lengths were within tolerance."""
        return all(line.passed for line in self.lines.values())


class CTP404CP503(CTP404CP504):
    """Alias for namespace consistency"""

    pass


class CTP404CP600(CTP404CP504):
    roi_dist_mm = 58.7
    roi_radius_mm = 5
    roi_settings = {
        "Air": {
            "value": AIR,
            "angle": 90,
            "distance": roi_dist_mm,
            "radius": roi_radius_mm,
        },
        "PMP": {
            "value": PMP,
            "angle": 60,
            "distance": roi_dist_mm,
            "radius": roi_radius_mm,
        },
        "LDPE": {
            "value": LDPE,
            "angle": 0,
            "distance": roi_dist_mm,
            "radius": roi_radius_mm,
        },
        "Poly": {
            "value": POLY,
            "angle": -60,
            "distance": roi_dist_mm,
            "radius": roi_radius_mm,
        },
        "Acrylic": {
            "value": ACRYLIC,
            "angle": -120,
            "distance": roi_dist_mm,
            "radius": roi_radius_mm,
        },
        "Delrin": {
            "value": DELRIN,
            "angle": -180,
            "distance": roi_dist_mm,
            "radius": roi_radius_mm,
        },
        "Teflon": {
            "value": TEFLON,
            "angle": 120,
            "distance": roi_dist_mm,
            "radius": roi_radius_mm,
        },
        "Vial": {
            "value": WATER,
            "angle": -90,
            "distance": roi_dist_mm,
            "radius": roi_radius_mm
            - 1,  # the vial sits inside the ROI and needs some clearance
        },
    }

    def _setup_rois(self) -> None:
        """For the 600, the top ROI is an optional water vial slot. If the HU is near water we leave it, otherwise we remove it so as not to flag false failures"""
        super()._setup_rois()
        if self.rois["Vial"].pixel_value < -500:  # closer to air than water
            self.rois.pop("Vial")


class CTP404CP604(CTP404CP504):
    roi_dist_mm = 58.7
    roi_radius_mm = 5
    roi_settings = {
        "Air": {
            "value": AIR,
            "angle": -90,
            "distance": roi_dist_mm,
            "radius": roi_radius_mm,
        },
        "PMP": {
            "value": PMP,
            "angle": -120,
            "distance": roi_dist_mm,
            "radius": roi_radius_mm,
        },
        "50% Bone": {
            "value": BONE_50,
            "angle": -150,
            "distance": roi_dist_mm,
            "radius": roi_radius_mm,
        },
        "LDPE": {
            "value": LDPE,
            "angle": 180,
            "distance": roi_dist_mm,
            "radius": roi_radius_mm,
        },
        "Poly": {
            "value": POLY,
            "angle": 120,
            "distance": roi_dist_mm,
            "radius": roi_radius_mm,
        },
        "Acrylic": {
            "value": ACRYLIC,
            "angle": 60,
            "distance": roi_dist_mm,
            "radius": roi_radius_mm,
        },
        "20% Bone": {
            "value": BONE_20,
            "angle": 30,
            "distance": roi_dist_mm,
            "radius": roi_radius_mm,
        },
        "Delrin": {
            "value": DELRIN,
            "angle": 0,
            "distance": roi_dist_mm,
            "radius": roi_radius_mm,
        },
        "Teflon": {
            "value": TEFLON,
            "angle": -60,
            "distance": roi_dist_mm,
            "radius": roi_radius_mm,
        },
    }
    background_roi_settings = {
        "1": {"angle": -30, "distance": roi_dist_mm, "radius": roi_radius_mm},
        "2": {"angle": -210, "distance": roi_dist_mm, "radius": roi_radius_mm},
    }


class CTP486(CatPhanModule):
    """Class for analysis of the Uniformity slice of the CTP module. Measures 5 ROIs around the slice that
    should all be close to the same value.
    """

    attr_name = "ctp486"
    common_name = "HU Uniformity"
    roi_dist_mm = 53
    roi_radius_mm = 10
    nominal_value = 0
    nps_rois: dict[str, RectangleROI]
    roi_settings = {
        "Top": {
            "value": nominal_value,
            "angle": -90,
            "distance": roi_dist_mm,
            "radius": roi_radius_mm,
        },
        "Right": {
            "value": nominal_value,
            "angle": 0,
            "distance": roi_dist_mm,
            "radius": roi_radius_mm,
        },
        "Bottom": {
            "value": nominal_value,
            "angle": 90,
            "distance": roi_dist_mm,
            "radius": roi_radius_mm,
        },
        "Left": {
            "value": nominal_value,
            "angle": 180,
            "distance": roi_dist_mm,
            "radius": roi_radius_mm,
        },
        "Center": {
            "value": nominal_value,
            "angle": 0,
            "distance": 0,
            "radius": roi_radius_mm,
        },
    }

    def plot_profiles(self, axis: plt.Axes | None = None) -> None:
        """Plot the horizontal and vertical profiles of the Uniformity slice.

        Parameters
        ----------
        axis : None, matplotlib.Axes
            The axis to plot on; if None, will create a new figure.
        """
        if axis is None:
            fig, axis = plt.subplots()
        horiz_data = self.image[int(self.phan_center.y), :]
        vert_data = self.image[:, int(self.phan_center.x)]
        axis.plot(horiz_data, "g", label="Horizontal")
        axis.plot(vert_data, "b", label="Vertical")
        axis.autoscale(tight=True)
        axis.axhline(self.nominal_value + self.tolerance, color="r", linewidth=3)
        axis.axhline(self.nominal_value - self.tolerance, color="r", linewidth=3)
        axis.grid(True)
        axis.set_ylabel("HU")
        axis.legend(loc=8, fontsize="small", title="")
        axis.set_title("Uniformity Profiles")

    def _setup_rois(self) -> None:
        """Generate our NPS ROIs. They are just square versions of the existing ROIs."""
        super()._setup_rois()
        self.nps_rois = {}
        for name, setting in self.roi_settings.items():
            self.nps_rois[name] = RectangleROI(
                array=self.image,
                width=setting["radius_pixels"] * 2,
                height=setting["radius_pixels"] * 2,
                angle=setting["angle_corrected"],
                dist_from_center=setting["distance_pixels"],
                phantom_center=self.phan_center,
            )

    def plot(self, axis: plt.Axes):
        """Plot the ROIs but also the noise power spectrum ROIs"""
        for nps_roi in self.nps_rois.values():
            nps_roi.plot2axes(axis, edgecolor="green", linestyle="-.")
        super().plot(axis)

    @property
    def overall_passed(self) -> bool:
        """Boolean specifying whether all the ROIs passed within tolerance."""
        return all(roi.passed for roi in self.rois.values())

    @property
    def uniformity_index(self) -> float:
        """The Uniformity Index. Elstrom et al equation 2. https://www.tandfonline.com/doi/pdf/10.3109/0284186X.2011.590525"""
        center = self.rois["Center"]
        uis = [
            100 * ((roi.pixel_value - center.pixel_value) / (center.pixel_value + 1000))
            for roi in self.rois.values()
        ]
        abs_uis = np.abs(uis)
        return uis[np.argmax(abs_uis)]

    @property
    def integral_non_uniformity(self) -> float:
        """The Integral Non-Uniformity. Elstrom et al equation 1. https://www.tandfonline.com/doi/pdf/10.3109/0284186X.2011.590525"""
        maxhu = max(roi.pixel_value for roi in self.rois.values())
        minhu = min(roi.pixel_value for roi in self.rois.values())
        return (maxhu - minhu) / (maxhu + minhu + 2000)

    @cached_property
    def power_spectrum_2d(self) -> np.ndarray:
        """The power spectrum of the uniformity ROI."""
        return noise_power_spectrum_2d(
            pixel_size=self.mm_per_pixel,
            rois=[r.pixel_array for r in self.nps_rois.values()],
        )

    @cached_property
    def power_spectrum_1d(self) -> np.ndarray:
        """The 1D power spectrum of the uniformity ROI."""
        return noise_power_spectrum_1d(self.power_spectrum_2d)

    @property
    def avg_noise_power(self) -> float:
        """The average noise power of the uniformity ROI."""
        return average_power(self.power_spectrum_1d)

    @property
    def max_noise_power_frequency(self) -> float:
        """The frequency of the maximum noise power. 0 means no pattern."""
        return max_frequency(self.power_spectrum_1d)


class CTP528CP504(CatPhanModule):
    """Class for analysis of the Spatial Resolution slice of the CBCT dicom data set.

    A collapsed circle profile is taken of the line-pair region. This profile is search for
    peaks and valleys. The MTF is calculated from those peaks & valleys.

    Attributes
    ----------

    radius2linepairs_mm : float
        The radius in mm to the line pairs.

    """

    attr_name: str = "ctp528"
    common_name: str = "Spatial Resolution"
    radius2linepairs_mm = 47
    combine_method: str = "max"
    num_slices: int = 3
    boundaries: tuple[float, ...] = (
        0,
        0.107,
        0.173,
        0.236,
        0.286,
        0.335,
        0.387,
        0.434,
        0.479,
    )
    start_angle: float = np.pi
    ccw: bool = True
    roi_settings = {
        "region 1": {
            "start": boundaries[0],
            "end": boundaries[1],
            "num peaks": 2,
            "num valleys": 1,
            "peak spacing": 0.021,
            "gap size (cm)": 0.5,
            "lp/mm": 0.1,
        },
        "region 2": {
            "start": boundaries[1],
            "end": boundaries[2],
            "num peaks": 3,
            "num valleys": 2,
            "peak spacing": 0.01,
            "gap size (cm)": 0.25,
            "lp/mm": 0.2,
        },
        "region 3": {
            "start": boundaries[2],
            "end": boundaries[3],
            "num peaks": 4,
            "num valleys": 3,
            "peak spacing": 0.006,
            "gap size (cm)": 0.167,
            "lp/mm": 0.3,
        },
        "region 4": {
            "start": boundaries[3],
            "end": boundaries[4],
            "num peaks": 4,
            "num valleys": 3,
            "peak spacing": 0.00557,
            "gap size (cm)": 0.125,
            "lp/mm": 0.4,
        },
        "region 5": {
            "start": boundaries[4],
            "end": boundaries[5],
            "num peaks": 4,
            "num valleys": 3,
            "peak spacing": 0.004777,
            "gap size (cm)": 0.1,
            "lp/mm": 0.5,
        },
        "region 6": {
            "start": boundaries[5],
            "end": boundaries[6],
            "num peaks": 5,
            "num valleys": 4,
            "peak spacing": 0.00398,
            "gap size (cm)": 0.083,
            "lp/mm": 0.6,
        },
        "region 7": {
            "start": boundaries[6],
            "end": boundaries[7],
            "num peaks": 5,
            "num valleys": 4,
            "peak spacing": 0.00358,
            "gap size (cm)": 0.071,
            "lp/mm": 0.7,
        },
        "region 8": {
            "start": boundaries[7],
            "end": boundaries[8],
            "num peaks": 5,
            "num valleys": 4,
            "peak spacing": 0.0027866,
            "gap size (cm)": 0.063,
            "lp/mm": 0.8,
        },
    }

    def _setup_rois(self):
        pass

    def _convert_units_in_settings(self):
        pass

    @cached_property
    def mtf(self) -> MTF:
        """The Relative MTF of the line pairs, normalized to the first region.

        Returns
        -------
        dict
        """
        maxs = list()
        mins = list()
        for key, value in self.roi_settings.items():
            max_indices, max_values = self.circle_profile.find_peaks(
                min_distance=value["peak spacing"],
                max_number=value["num peaks"],
                search_region=(value["start"], value["end"]),
            )
            # check that the right number of peaks were found before continuing, otherwise stop searching for regions
            if len(max_values) != value["num peaks"]:
                break
            maxs.append(max_values.mean())
            _, min_values = self.circle_profile.find_valleys(
                min_distance=value["peak spacing"],
                max_number=value["num valleys"],
                search_region=(min(max_indices), max(max_indices)),
            )
            mins.append(min_values.mean())
        if not maxs:
            raise ValueError(
                "Did not find any spatial resolution pairs to analyze. File an issue on github (https://github.com/jrkerns/pylinac/issues) if this is a valid dataset."
            )

        spacings = [roi["lp/mm"] for roi in self.roi_settings.values()]
        mtf = MTF(lp_spacings=spacings, lp_maximums=maxs, lp_minimums=mins)
        return mtf

    @property
    def radius2linepairs(self) -> float:
        """Radius from the phantom center to the line-pair region, corrected for pixel spacing."""
        return self.radius2linepairs_mm / self.mm_per_pixel

    def plot_rois(self, axis: plt.Axes) -> None:
        """Plot the circles where the profile was taken within."""
        self.circle_profile.plot2axes(axis, edgecolor="blue", plot_peaks=False)

    @cached_property
    def circle_profile(self) -> CollapsedCircleProfile:
        """Calculate the median profile of the Line Pair region.

        Returns
        -------
        :class:`pylinac.core.profile.CollapsedCircleProfile` : A 1D profile of the Line Pair region.
        """
        circle_profile = CollapsedCircleProfile(
            self.phan_center,
            self.radius2linepairs,
            image_array=self.image,
            start_angle=self.start_angle + np.deg2rad(self.catphan_roll),
            width_ratio=0.04,
            sampling_ratio=2,
            ccw=self.ccw,
        )
        circle_profile.filter(0.001, kind="gaussian")
        circle_profile.ground()
        return circle_profile


class CTP528CP604(CTP528CP504):
    """Alias for namespace consistency."""

    pass


class CTP528CP600(CTP528CP504):
    start_angle = np.pi - 0.1
    ccw = False
    boundaries = (0, 0.127, 0.195, 0.255, 0.304, 0.354, 0.405, 0.453, 0.496)
    roi_settings = {
        "region 1": {
            "start": boundaries[0],
            "end": boundaries[1],
            "num peaks": 2,
            "num valleys": 1,
            "peak spacing": 0.021,
            "gap size (cm)": 0.5,
            "lp/mm": 0.1,
        },
        "region 2": {
            "start": boundaries[1],
            "end": boundaries[2],
            "num peaks": 3,
            "num valleys": 2,
            "peak spacing": 0.01,
            "gap size (cm)": 0.25,
            "lp/mm": 0.2,
        },
        "region 3": {
            "start": boundaries[2],
            "end": boundaries[3],
            "num peaks": 4,
            "num valleys": 3,
            "peak spacing": 0.006,
            "gap size (cm)": 0.167,
            "lp/mm": 0.3,
        },
        "region 4": {
            "start": boundaries[3],
            "end": boundaries[4],
            "num peaks": 4,
            "num valleys": 3,
            "peak spacing": 0.00557,
            "gap size (cm)": 0.125,
            "lp/mm": 0.4,
        },
        "region 5": {
            "start": boundaries[4],
            "end": boundaries[5],
            "num peaks": 4,
            "num valleys": 3,
            "peak spacing": 0.004777,
            "gap size (cm)": 0.1,
            "lp/mm": 0.5,
        },
        "region 6": {
            "start": boundaries[5],
            "end": boundaries[6],
            "num peaks": 5,
            "num valleys": 4,
            "peak spacing": 0.00398,
            "gap size (cm)": 0.083,
            "lp/mm": 0.6,
        },
        "region 7": {
            "start": boundaries[6],
            "end": boundaries[7],
            "num peaks": 5,
            "num valleys": 4,
            "peak spacing": 0.00358,
            "gap size (cm)": 0.071,
            "lp/mm": 0.7,
        },
        "region 8": {
            "start": boundaries[7],
            "end": boundaries[8],
            "num peaks": 5,
            "num valleys": 4,
            "peak spacing": 0.0027866,
            "gap size (cm)": 0.063,
            "lp/mm": 0.8,
        },
    }


class CTP528CP503(CTP528CP504):
    start_angle = 0
    ccw = False
    boundaries = (0, 0.111, 0.176, 0.240, 0.289, 0.339, 0.390, 0.436, 0.481)


class GeometricLine(Line):
    """Represents a line connecting two nodes/ROIs on the Geometry Slice.

    Attributes
    ----------
    nominal_length_mm : int, float
        The nominal distance between the geometric nodes, in mm.
    """

    nominal_length_mm: float | int = 50

    def __init__(
        self,
        geo_roi1: Point,
        geo_roi2: Point,
        mm_per_pixel: float,
        tolerance: int | float,
    ):
        """
        Parameters
        ----------
        geo_roi1 : GEO_ROI
            One of two ROIs representing one end of the line.
        geo_roi2 : GEO_ROI
            The other ROI which is the other end of the line.
        mm_per_pixel : float
            The mm/pixel value.
        tolerance : int, float
            The tolerance of the geometric line, in mm.
        """
        super().__init__(geo_roi1, geo_roi2)
        self.mm_per_pixel = mm_per_pixel
        self.tolerance = tolerance

    @property
    def passed(self) -> bool:
        """Whether the line passed tolerance."""
        return (
            self.nominal_length_mm - self.tolerance
            < self.length_mm
            < self.nominal_length_mm + self.tolerance
        )

    @property
    def pass_fail_color(self) -> str:
        """Plot color for the line, based on pass/fail status."""
        return "blue" if self.passed else "red"

    @property
    def length_mm(self) -> float:
        """Return the length of the line in mm."""
        return self.length * self.mm_per_pixel


class CTP515(CatPhanModule):
    """Class for analysis of the low contrast slice of the CTP module. Low contrast is measured by obtaining
    the average pixel value of the contrast ROIs and comparing that value to the average background value. To obtain
    a more "human" detection level, the contrast (which is largely the same across different-sized ROIs) is multiplied
    by the diameter. This value is compared to the contrast threshold to decide if it can be "seen".
    """

    attr_name = "ctp515"
    common_name = "Low Contrast"
    num_slices = 1
    roi_dist_mm = 50
    roi_radius_mm = [6, 3.5, 3, 2.5, 2, 1.5]
    roi_angles = [-87.4, -69.1, -52.7, -38.5, -25.1, -12.9]
    roi_settings = {
        "15": {
            "angle": roi_angles[0],
            "distance": roi_dist_mm,
            "radius": roi_radius_mm[0],
        },
        "9": {
            "angle": roi_angles[1],
            "distance": roi_dist_mm,
            "radius": roi_radius_mm[1],
        },
        "8": {
            "angle": roi_angles[2],
            "distance": roi_dist_mm,
            "radius": roi_radius_mm[2],
        },
        "7": {
            "angle": roi_angles[3],
            "distance": roi_dist_mm,
            "radius": roi_radius_mm[3],
        },
        "6": {
            "angle": roi_angles[4],
            "distance": roi_dist_mm,
            "radius": roi_radius_mm[4],
        },
        "5": {
            "angle": roi_angles[5],
            "distance": roi_dist_mm,
            "radius": roi_radius_mm[5],
        },
    }
    background_roi_dist_ratio = 0.75
    background_roi_radius_mm = 4
    WINDOW_SIZE = 50

    def __init__(
        self,
        catphan,
        tolerance: float,
        cnr_threshold: float,
        offset: int,
        contrast_method: str,
        visibility_threshold: float,
        clear_borders: bool = True,
    ):
        self.cnr_threshold = cnr_threshold
        self.contrast_method = contrast_method
        self.visibility_threshold = visibility_threshold
        super().__init__(
            catphan, tolerance=tolerance, offset=offset, clear_borders=clear_borders
        )

    def _setup_rois(self):
        # create both background rois dynamically, then create the actual sample ROI as normal
        for name, setting in self.roi_settings.items():
            self.background_rois[name + "-outer"] = LowContrastDiskROI(
                self.image,
                setting["angle_corrected"],
                self.background_roi_radius_mm / self.mm_per_pixel,
                setting["distance_pixels"] * (2 - self.background_roi_dist_ratio),
                self.phan_center,
            )
            self.background_rois[name + "-inner"] = LowContrastDiskROI(
                self.image,
                setting["angle_corrected"],
                self.background_roi_radius_mm / self.mm_per_pixel,
                setting["distance_pixels"] * self.background_roi_dist_ratio,
                self.phan_center,
            )
            background_val = float(
                np.mean(
                    [
                        self.background_rois[name + "-outer"].pixel_value,
                        self.background_rois[name + "-inner"].pixel_value,
                    ]
                )
            )

            self.rois[name] = LowContrastDiskROI(
                self.image,
                setting["angle_corrected"],
                setting["radius_pixels"],
                setting["distance_pixels"],
                self.phan_center,
                contrast_reference=background_val,
                cnr_threshold=self.cnr_threshold,
                contrast_method=self.contrast_method,
                visibility_threshold=self.visibility_threshold,
            )

    @property
    def rois_visible(self) -> int:
        """The number of ROIs "visible"."""
        return sum(roi.passed_visibility for roi in self.rois.values())

    @property
    def window_min(self) -> float:
        """Lower bound of CT window/leveling to show on the plotted image. Improves apparent contrast."""
        return (
            Enumerable(self.background_rois.values()).min(lambda r: r.pixel_value)
            - self.WINDOW_SIZE
        )

    @property
    def window_max(self) -> float:
        """Upper bound of CT window/leveling to show on the plotted image. Improves apparent contrast"""
        return (
            Enumerable(self.rois.values()).max(lambda r: r.pixel_value)
            + self.WINDOW_SIZE
        )


class CTP515CP600(CTP515):
    roi_angles = [
        -87.4 + 180,
        -69.1 + 180,
        -52.7 + 180,
        -38.5 + 180,
        -25.1 + 180,
        -12.9 + 180,
    ]
    roi_dist_mm = 50
    roi_radius_mm = [6, 3.5, 3, 2.5, 2, 1.5]
    roi_settings = {
        "15": {
            "angle": roi_angles[0],
            "distance": roi_dist_mm,
            "radius": roi_radius_mm[0],
        },
        "9": {
            "angle": roi_angles[1],
            "distance": roi_dist_mm,
            "radius": roi_radius_mm[1],
        },
        "8": {
            "angle": roi_angles[2],
            "distance": roi_dist_mm,
            "radius": roi_radius_mm[2],
        },
        "7": {
            "angle": roi_angles[3],
            "distance": roi_dist_mm,
            "radius": roi_radius_mm[3],
        },
        "6": {
            "angle": roi_angles[4],
            "distance": roi_dist_mm,
            "radius": roi_radius_mm[4],
        },
        "5": {
            "angle": roi_angles[5],
            "distance": roi_dist_mm,
            "radius": roi_radius_mm[5],
        },
    }


<<<<<<< HEAD
class CatPhanBase(QuaacMixin):
=======
class CatPhanBase(ResultsDataMixin[CatphanResult]):
>>>>>>> 7c50b2ee
    """A class for loading and analyzing CT DICOM files of a CatPhan 504 & CatPhan 503. Can be from a CBCT or CT scanner
    Analyzes: Uniformity (CTP486), High-Contrast Spatial Resolution (CTP528), Image Scaling & HU Linearity (CTP404).
    """

    _demo_url: str = ""
    _model: str = ""
    air_bubble_radius_mm: int | float = 7
    localization_radius: int | float = 59
    was_from_zip: bool = False
    min_num_images = 39
    clear_borders: bool = True
    hu_origin_slice_variance = 400  # the HU variance required on the origin slice
    _phantom_center_func: tuple[Callable, Callable] | None = None
    modules: dict[CatPhanModule, dict[str, int]]
    dicom_stack: image.DicomImageStack | image.LazyDicomImageStack

    def __init__(
        self,
        folderpath: str | Sequence[str] | Path | Sequence[Path] | Sequence[BytesIO],
        check_uid: bool = True,
        memory_efficient_mode: bool = False,
    ):
        """
        Parameters
        ----------
        folderpath : str, list of strings, or Path to folder
            String that points to the CBCT image folder location.
        check_uid : bool
            Whether to enforce raising an error if more than one UID is found in the dataset.
        memory_efficient_mode : bool
            Whether to use a memory efficient mode. If True, the DICOM stack will be loaded on demand rather than all at once.
            This will reduce the memory footprint but will be slower by ~25%. Default is False.

        Raises
        ------
        NotADirectoryError
            If folder str passed is not a valid directory.
        FileNotFoundError
            If no CT images are found in the folder
        """
        self.origin_slice = 0
        self.catphan_roll = 0
        if isinstance(folderpath, (str, Path)):
            if not osp.isdir(folderpath):
                raise NotADirectoryError("Path given was not a Directory/Folder")
        stack = (
            image.DicomImageStack
            if not memory_efficient_mode
            else image.LazyDicomImageStack
        )
        self.dicom_stack = stack(
            folderpath, check_uid=check_uid, min_number=self.min_num_images
        )

    @classmethod
    def from_demo_images(cls):
        """Construct a CBCT object from the demo images."""
        demo_file = retrieve_demo_file(name=cls._demo_url)
        return cls.from_zip(demo_file)

    @classmethod
    def from_url(cls, url: str, check_uid: bool = True):
        """Instantiate a CBCT object from a URL pointing to a .zip object.

        Parameters
        ----------
        url : str
            URL pointing to a zip archive of CBCT images.
        check_uid : bool
            Whether to enforce raising an error if more than one UID is found in the dataset.
        """
        filename = get_url(url)
        return cls.from_zip(filename, check_uid=check_uid)

    @classmethod
    def from_zip(
        cls,
        zip_file: str | zipfile.ZipFile | BinaryIO,
        check_uid: bool = True,
        memory_efficient_mode: bool = False,
    ):
        """Construct a CBCT object and pass the zip file.

        Parameters
        ----------
        zip_file : str, ZipFile
            Path to the zip file or a ZipFile object.
        check_uid : bool
            Whether to enforce raising an error if more than one UID is found in the dataset.
        memory_efficient_mode : bool
            Whether to use a memory efficient mode. If True, the DICOM stack will be loaded on demand rather than all at once.
            This will reduce the memory footprint but will be slower by ~25%. Default is False.

        Raises
        ------
        FileExistsError : If zip_file passed was not a legitimate zip file.
        FileNotFoundError : If no CT images are found in the folder
        """
        delete = not memory_efficient_mode
        with TemporaryZipDirectory(zip_file, delete=delete) as temp_zip:
            obj = cls(
                temp_zip,
                check_uid=check_uid,
                memory_efficient_mode=memory_efficient_mode,
            )
        obj.was_from_zip = True
        return obj

    def plot_analyzed_image(self, show: bool = True, **plt_kwargs) -> None:
        """Plot the images used in the calculation and summary data.

        Parameters
        ----------
        show : bool
            Whether to plot the image or not.
        plt_kwargs : dict
            Keyword args passed to the plt.figure() method. Allows one to set things like figure size.
        """

        # set up grid and axes
        plt.figure(**plt_kwargs)
        grid_size = (2, 4)
        hu_ax = plt.subplot2grid(grid_size, (0, 1))
        self.ctp404.plot(hu_ax)
        hu_lin_ax = plt.subplot2grid(grid_size, (0, 2))
        self.ctp404.plot_linearity(hu_lin_ax)
        # plot side view w/ module locations
        side_ax = plt.subplot2grid(grid_size, (1, 2))
        self.plot_side_view(side_ax)
        # plot individual modules
        if self._has_module(CTP486):
            unif_ax = plt.subplot2grid(grid_size, (0, 0))
            self.ctp486.plot(unif_ax)
            unif_prof_ax = plt.subplot2grid(grid_size, (1, 3))
            self.ctp486.plot_profiles(unif_prof_ax)
        if self._has_module(CTP528CP504):
            sr_ax = plt.subplot2grid(grid_size, (1, 0))
            self.ctp528.plot(sr_ax)
            mtf_ax = plt.subplot2grid(grid_size, (0, 3))
            self.ctp528.mtf.plot(mtf_ax)
        if self._has_module(CTP515):
            locon_ax = plt.subplot2grid(grid_size, (1, 1))
            self.ctp515.plot(locon_ax)

        # finish up
        plt.tight_layout()
        if show:
            plt.show()

    def save_analyzed_image(self, filename: str | Path | BinaryIO, **kwargs) -> None:
        """Save the analyzed summary plot.

        Parameters
        ----------
        filename : str, file object
            The name of the file to save the image to.
        kwargs :
            Any valid matplotlib kwargs.
        """
        self.plot_analyzed_image(show=False)
        plt.savefig(filename, **kwargs)

    def plot_analyzed_subimage(
        self,
        subimage: str = "hu",
        delta: bool = True,
        show: bool = True,
    ) -> plt.Figure | None:
        """Plot a specific component of the CBCT analysis.

        Parameters
        ----------
        subimage : {'hu', 'un', 'sp', 'lc', 'mtf', 'lin', 'prof', 'side'}
            The subcomponent to plot. Values must contain one of the following letter combinations.
            E.g. ``linearity``, ``linear``, and ``lin`` will all draw the HU linearity values.

            * ``hu`` draws the HU linearity image.
            * ``un`` draws the HU uniformity image.
            * ``sp`` draws the Spatial Resolution image.
            * ``lc`` draws the Low Contrast image (if applicable).
            * ``mtf`` draws the RMTF plot.
            * ``lin`` draws the HU linearity values. Used with ``delta``.
            * ``prof`` draws the HU uniformity profiles.
            * ``side`` draws the side view of the phantom with lines of the module locations.
        delta : bool
            Only for use with ``lin``. Whether to plot the HU delta or actual values.
        show : bool
            Whether to actually show the plot.
        """
        subimage = subimage.lower()
        fig, ax = plt.subplots()
        plt.axis("off")

        if "hu" in subimage:  # HU, GEO & thickness objects
            self.ctp404.plot(ax)
            plt.autoscale(tight=True)
        elif "un" in subimage:  # uniformity
            self.ctp486.plot(ax)
            plt.autoscale(tight=True)
        elif "sp" in subimage:  # SR objects
            self.ctp528.plot(ax)
            plt.autoscale(tight=True)
        elif "mtf" in subimage:
            plt.axis("on")
            self.ctp528.mtf.plot(ax)
        elif "lc" in subimage:
            if self._has_module(CTP515):
                self.ctp515.plot(ax)
                plt.autoscale(tight=True)
            else:
                return
        elif "lin" in subimage:
            plt.axis("on")
            self.ctp404.plot_linearity(ax, delta)
        elif "prof" in subimage:
            plt.axis("on")
            self.ctp486.plot_profiles(ax)
        elif "side" in subimage:
            ax = plt.gca()
            self.plot_side_view(ax)
        else:
            raise ValueError(f"Subimage parameter {subimage} not understood")

        if show:
            plt.show()
        return fig

    def save_analyzed_subimage(
        self,
        filename: str | BinaryIO,
        subimage: str = "hu",
        delta: bool = True,
        **kwargs,
    ) -> plt.Figure | None:
        """Save a component image to file.

        Parameters
        ----------
        filename : str, file object
            The file to write the image to.
        subimage : str
            See :meth:`~pylinac.ct.CatPhanBase.plot_analyzed_subimage` for parameter info.
        delta : bool
            Only for use with ``lin``. Whether to plot the HU delta or actual values.
        """
        fig = self.plot_analyzed_subimage(subimage, delta=delta, show=False)
        if fig:  # no fig if we plot low contrast
            plt.savefig(filename, **kwargs)
            if isinstance(filename, str):
                print(f"CatPhan subimage figure saved to {osp.abspath(filename)}")
            return fig

    def _results(self) -> None:
        """Helper function to spit out values that will be tested."""
        print(self.results())
        print(f"Phantom roll: {self.catphan_roll}")
        print(f"Origin slice: {self.origin_slice}")
        mtfs = {}
        for mtf in (95, 90, 80, 50, 30):
            mtfval = self.ctp528.mtf.relative_resolution(mtf)
            mtfs[mtf] = mtfval
        print(f"MTFs: {mtfs}")

    def localize(self) -> None:
        """Find the slice number of the catphan's HU linearity module and roll angle"""
        self._phantom_center_func = self.find_phantom_axis()
        self.origin_slice = self.find_origin_slice()
        self.catphan_roll = self.find_phantom_roll()
        self.origin_slice = self.refine_origin_slice(
            initial_slice_num=self.origin_slice
        )
        # now that we have the origin slice, ensure we have scanned all linked modules
        if not self._ensure_physical_scan_extent():
            raise ValueError(
                "The physical scan extent does not match the module configuration. "
                "This means not all modules were included in the scan. Rescan the phantom to include all"
                "relevant modules, or remove modules from the analysis."
            )

    def _module_offsets(self) -> list[float]:
        """A list of the module offsets. Used to confirm scan extent"""
        absolute_origin_position = self.dicom_stack[self.origin_slice].z_position
        return [
            absolute_origin_position + config["offset"]
            for config in self.modules.values()
        ]

    def _ensure_physical_scan_extent(self) -> bool:
        """Ensure that all the modules of the phantom have been scanned. If a CBCT isn't
        positioned correctly, some modules might not be included.

        It appears there can be rounding errors between the DICOM tag and the actual slice position. See RAM-2897.
        """
        z_positions = [z_position(m) for m in self.dicom_stack.metadatas]
        min_scan_extent_slice = round(min(z_positions), 1)
        max_scan_extent_slice = round(max(z_positions), 1)
        min_config_extent_slice = round(min(self._module_offsets()), 1)
        max_config_extent_slice = round(max(self._module_offsets()), 1)
        return (min_config_extent_slice >= min_scan_extent_slice) and (
            max_config_extent_slice <= max_scan_extent_slice
        )

    def find_phantom_axis(self) -> (Callable, Callable):
        """We fit all the center locations of the phantom across all slices to a 1D poly function instead of finding them individually for robustness.

        Normally, each slice would be evaluated individually, but the RadMachine jig gets in the way of
        detecting the HU module (🤦‍♂️). To work around that in a backwards-compatible way we instead
        look at all the slices and if the phantom was detected, capture the phantom center.
        ALL the centers are then fitted to a 1D poly function and passed to the individual slices.
        This way, even if one slice is messed up (such as because of the phantom jig), the poly function
        is robust to give the real center based on all the other properly-located positions on the other slices.
        """
        z = []
        center_x = []
        center_y = []
        for idx, img in enumerate(self.dicom_stack):
            slice = Slice(
                self,
                slice_num=idx,
                clear_borders=self.clear_borders,
                original_image=img,
            )
            if slice.is_phantom_in_view():
                roi = slice.phantom_roi
                z.append(idx)
                center_y.append(roi.centroid[0])
                center_x.append(roi.centroid[1])
        # clip to exclude any crazy values
        zs = np.array(z)
        center_xs = np.array(center_x)
        center_ys = np.array(center_y)
        # gives an absolute and relative range so tight ranges are all included
        # but extreme values are excluded. Sometimes the range is very tight
        # and thus percentiles are not a sure thing
        x_idxs = np.argwhere(
            np.isclose(np.median(center_xs), center_xs, atol=3, rtol=0.01)
        )
        y_idxs = np.argwhere(
            np.isclose(np.median(center_ys), center_ys, atol=3, rtol=0.01)
        )
        common_idxs = np.intersect1d(x_idxs, y_idxs)
        # fit to 1D polynomials; inspiration: https://stackoverflow.com/a/45351484
        # rcond should be explicitly passed. Started randomly failing in the pipe. v1.14.0 numpy release notes
        # say it should be explicitly passed. Value is arbitrary but small and tests pass.
        fit_zx = np.poly1d(
            np.polyfit(zs[common_idxs], center_xs[common_idxs], deg=1, rcond=0.00001)
        )
        fit_zy = np.poly1d(
            np.polyfit(zs[common_idxs], center_ys[common_idxs], deg=1, rcond=0.00001)
        )
        return fit_zx, fit_zy

    @property
    def mm_per_pixel(self) -> float:
        """The millimeters per pixel of the DICOM images."""
        return self.dicom_stack.metadata.PixelSpacing[0]

    def find_origin_slice(self) -> int:
        """Using a brute force search of the images, find the median HU linearity slice.

        This method walks through all the images and takes a collapsed circle profile where the HU
        linearity ROIs are. If the profile contains both low (<800) and high (>800) HU values and most values are the same
        (i.e. it's not an artifact), then
        it can be assumed it is an HU linearity slice. The median of all applicable slices is the
        center of the HU slice.

        Returns
        -------
        int
            The middle slice of the HU linearity module.
        """
        hu_slices = []
        for image_number in range(0, self.num_images, 2):
            slice = Slice(
                self, image_number, combine=False, clear_borders=self.clear_borders
            )
            # print(image_number)
            # slice.image.plot()
            if slice.is_phantom_in_view():
                circle_prof = CollapsedCircleProfile(
                    slice.phan_center,
                    radius=self.localization_radius / self.mm_per_pixel,
                    image_array=slice.image,
                    width_ratio=0.05,
                    num_profiles=5,
                )
                prof = circle_prof.values
                # determine if the profile contains both low and high values and that most values are the same
                low_end, high_end = np.percentile(prof, [2, 98])
                median = np.median(prof)
                middle_variation = np.percentile(prof, 80) - np.percentile(prof, 20)
                variation_limit = max(
                    100, self.dicom_stack.metadata.SliceThickness * -100 + 300
                )
                if (
                    (low_end < median - self.hu_origin_slice_variance)
                    and (high_end > median + self.hu_origin_slice_variance)
                    and (middle_variation < variation_limit)
                ):
                    hu_slices.append(image_number)

        if not hu_slices:
            raise ValueError(
                "No slices were found that resembled the HU linearity module"
            )
        hu_slices = np.array(hu_slices)
        c = int(round(float(np.median(hu_slices))))
        ln = len(hu_slices)
        # drop slices that are way far from median
        hu_slices = hu_slices[((c + ln / 2) >= hu_slices) & (hu_slices >= (c - ln / 2))]
        center_hu_slice = int(round(float(np.median(hu_slices))))
        if self._is_within_image_extent(center_hu_slice):
            return center_hu_slice

    def refine_origin_slice(self, initial_slice_num: int) -> int:
        """Apply a refinement to the origin slice. This was added to handle
        the catphan 604 at least due to variations in the length of the HU plugs."""
        return initial_slice_num

    def _is_right_area(self, region: RegionProperties):
        thresh = np.pi * ((self.air_bubble_radius_mm / self.mm_per_pixel) ** 2)
        return thresh * 2 > region.filled_area > thresh / 2

    def _is_right_eccentricity(self, region: RegionProperties):
        return region.eccentricity < 0.5

    def find_phantom_roll(self, func: Callable | None = None) -> float:
        """Determine the "roll" of the phantom.

        This algorithm uses the two air bubbles in the HU slice and the resulting angle between them.

        Parameters
        ----------
        func
            A callable to sort the air ROIs.

        Returns
        -------
        float : the angle of the phantom in **degrees**.
        """
        # get edges and make ROIs from it
        slice = Slice(self, self.origin_slice, clear_borders=self.clear_borders)
        larr, regions, _ = get_regions(slice)
        # find appropriate ROIs and grab the two most centrally positioned ones
        hu_bubbles = [
            r
            for r in regions
            if (self._is_right_area(r) and self._is_right_eccentricity(r))
        ]
        func = func or (lambda x: abs(x.centroid[1] - slice.phan_center.x))
        central_bubbles = sorted(hu_bubbles, key=func)[:2]
        sorted_bubbles = sorted(
            central_bubbles, key=lambda x: x.centroid[0]
        )  # top, bottom
        y_dist = sorted_bubbles[1].centroid[0] - sorted_bubbles[0].centroid[0]
        x_dist = sorted_bubbles[1].centroid[1] - sorted_bubbles[0].centroid[1]
        phan_roll = np.arctan2(y_dist, x_dist)
        anglroll = np.rad2deg(phan_roll) - 90
        return anglroll

    @property
    def num_images(self) -> int:
        """The number of images loaded."""
        return len(self.dicom_stack)

    def _is_within_image_extent(self, image_num: int) -> bool:
        """Determine if the image number is beyond the edges of the images (negative or past last image)."""
        if self.num_images - 1 > image_num > 1:
            return True
        else:
            raise ValueError(
                "The determined image number is beyond the image extent. Either the entire dataset "
                "wasn't loaded or the entire phantom wasn't scanned."
            )

    @property
    def catphan_size(self) -> float:
        """The expected size of the phantom in pixels, based on a 20cm wide phantom."""
        phan_area = np.pi * (self.catphan_radius_mm**2)
        return phan_area / (self.mm_per_pixel**2)

    def publish_pdf(
        self,
        filename: str | Path,
        notes: str | None = None,
        open_file: bool = False,
        metadata: dict | None = None,
        logo: Path | str | None = None,
    ) -> None:
        """Publish (print) a PDF containing the analysis and quantitative results.

        Parameters
        ----------
        filename : (str, file-like object}
            The file to write the results to.
        notes : str, list of strings
            Text; if str, prints single line.
            If list of strings, each list item is printed on its own line.
        open_file : bool
            Whether to open the file using the default program after creation.
        metadata : dict
            Extra data to be passed and shown in the PDF. The key and value will be shown with a colon.
            E.g. passing {'Author': 'James', 'Unit': 'TrueBeam'} would result in text in the PDF like:
            --------------
            Author: James
            Unit: TrueBeam
            --------------
        logo: Path, str
            A custom logo to use in the PDF report. If nothing is passed, the default pylinac logo is used.
        """
        analysis_title = f"CatPhan {self._model} Analysis"
        module_images = [("hu", "lin")]
        if self._has_module(CTP528CP504):
            module_images.append(("sp", "mtf"))
        if self._has_module(CTP486):
            module_images.append(("un", "prof"))
        if self._has_module(CTP515):
            module_images.append(("lc", None))
        module_images.append(("side", None))

        self._publish_pdf(
            filename,
            metadata,
            notes,
            analysis_title,
            [*self.results(as_list=True), ""],
            module_images,
            logo,
        )
        if open_file:
            webbrowser.open(filename)

    def _publish_pdf(
        self,
        filename: str,
        metadata: dict | None,
        notes: str,
        analysis_title: str,
        texts: Sequence[str],
        imgs: Sequence[tuple[str, str]],
        logo: Path | str | None = None,
    ):
        canvas = pdf.PylinacCanvas(
            filename, page_title=analysis_title, metadata=metadata, logo=logo
        )
        if notes is not None:
            canvas.add_text(text="Notes:", location=(1, 4.5), font_size=14)
            canvas.add_text(text=notes, location=(1, 4))

        for page, ((img1, img2), text) in enumerate(zip(imgs, texts)):
            for img, offset in zip((img1, img2), (12, 2)):
                if img is not None:
                    data = io.BytesIO()
                    self.save_analyzed_subimage(data, img)
                    canvas.add_image(data, location=(4, offset), dimensions=(15, 10))
            canvas.add_text(text=text, location=(1.5, 23))
            canvas.add_new_page()
        canvas.finish()

    def _zip_images(self) -> None:
        """Compress the raw images into a ZIP archive and remove the uncompressed images."""
        zip_name = rf'{osp.dirname(self.dicom_stack[0].path)}\CBCT - {self.dicom_stack[0].date_created(format="%A, %I-%M-%S, %B %d, %Y")}.zip'
        with zipfile.ZipFile(zip_name, "w", compression=zipfile.ZIP_DEFLATED) as zfile:
            for img in self.dicom_stack:
                zfile.write(img.path, arcname=osp.basename(img.path))
        for img in self.dicom_stack:
            try:
                os.remove(img.path)
            except Exception:
                pass

    def plot_side_view(self, axis: Axes) -> None:
        """Plot a view of the scan from the side with lines showing detected module positions"""
        side_array = self.dicom_stack.side_view(axis=1)
        axis.set_yticks([])
        axis.set_title("Side View")
        axis.imshow(side_array, aspect="auto", cmap="gray", interpolation="none")
        for module in self._detected_modules():
            axis.axvline(module.slice_num)

    def _detected_modules(self) -> list[CatPhanModule]:
        """A list of the modules detected. Unlike _get_module, this returns the instances"""
        modules = [self.ctp404]
        if self._has_module(CTP515):
            modules.append(self.ctp515)
        if self._has_module(CTP486):
            modules.append(self.ctp486)
        if self._has_module(CTP528CP504):
            modules.append(self.ctp528)
        return modules

    def analyze(
        self,
        hu_tolerance: int | float = 40,
        scaling_tolerance: int | float = 1,
        thickness_tolerance: int | float = 0.2,
        low_contrast_tolerance: int | float = 1,
        cnr_threshold: int | float = 15,
        zip_after: bool = False,
        contrast_method: str = Contrast.MICHELSON,
        visibility_threshold: float = 0.15,
        thickness_slice_straddle: str | int = "auto",
        expected_hu_values: dict[str, int | float] | None = None,
    ):
        """Single-method full analysis of CBCT DICOM files.

        Parameters
        ----------
        hu_tolerance : int
            The HU tolerance value for both HU uniformity and linearity.
        scaling_tolerance : float, int
            The scaling tolerance in mm of the geometric nodes on the HU linearity slice (CTP404 module).
        thickness_tolerance : float, int
            The tolerance of the thickness calculation in mm, based on the wire ramps in the CTP404 module.

            .. warning:: Thickness accuracy degrades with image noise; i.e. low mAs images are less accurate.

        low_contrast_tolerance : int
            The number of low-contrast bubbles needed to be "seen" to pass.
        cnr_threshold : float, int
            The threshold for "detecting" low-contrast image. See RTD for calculation info.

            .. deprecated:: 3.0

                Use visibility parameter instead.

        zip_after : bool
            If the CT images were not compressed before analysis and this is set to true, pylinac will compress
            the analyzed images into a ZIP archive.
        contrast_method
            The contrast equation to use. See :ref:`low_contrast_topic`.
        visibility_threshold
            The threshold for detecting low-contrast ROIs. Use instead of ``cnr_threshold``. Follows the Rose equation.
            See :ref:`visibility`.
        thickness_slice_straddle
            The number of extra slices **on each side** of the HU module slice to use for slice thickness determination.
            The rationale is that for thin slices the ramp FWHM can be very noisy. I.e. a 1mm slice might have a 100%
            variation with a low-mAs protocol. To account for this, slice thicknesses < 3.5mm have 1 slice added
            on either side of the HU module (so 3 total slices) and then averaged. The default is 'auto',
            which follows the above logic. Set to an integer to explicitly use a certain amount of padding. Typical
            values are 0, 1, and 2.

            .. warning:: This is the padding **on either side**. So a value of 1 => 3 slices, 2 => 5 slices, 3 => 7 slices, etc.

        expected_hu_values
            An optional dictionary of the expected HU values for the HU linearity module. The keys are the ROI names and the values
            are the expected HU values. If a key is not present or the parameter is None, the default values will be used.

        """
        self.localize()
        ctp404, offset = self._get_module(CTP404CP504, raise_empty=True)
        self.ctp404 = ctp404(
            self,
            offset=offset,
            hu_tolerance=hu_tolerance,
            thickness_tolerance=thickness_tolerance,
            scaling_tolerance=scaling_tolerance,
            clear_borders=self.clear_borders,
            thickness_slice_straddle=thickness_slice_straddle,
            expected_hu_values=expected_hu_values,
        )
        if self._has_module(CTP486):
            ctp486, offset = self._get_module(CTP486)
            self.ctp486 = ctp486(
                self,
                offset=offset,
                tolerance=hu_tolerance,
                clear_borders=self.clear_borders,
            )
        if self._has_module(CTP528CP504):
            ctp528, offset = self._get_module(CTP528CP504)
            self.ctp528 = ctp528(
                self, offset=offset, tolerance=None, clear_borders=self.clear_borders
            )
        if self._has_module(CTP515):
            ctp515, offset = self._get_module(CTP515)
            self.ctp515 = ctp515(
                self,
                tolerance=low_contrast_tolerance,
                cnr_threshold=cnr_threshold,
                offset=offset,
                contrast_method=contrast_method,
                visibility_threshold=visibility_threshold,
                clear_borders=self.clear_borders,
            )
        if zip_after and not self.was_from_zip:
            self._zip_images()

    def _has_module(self, module_of_interest: type[CatPhanModule]) -> bool:
        return any(
            issubclass(module, module_of_interest) for module in self.modules.keys()
        )

    def _get_module(
        self, module_of_interest: type[CatPhanModule], raise_empty: bool = False
    ) -> tuple[type[CatPhanModule], int]:
        """Grab the module that is, or is a subclass of, the module of interest. This allows users to subclass a CTP module and pass that in."""
        for module, values in self.modules.items():
            if issubclass(module, module_of_interest):
                return module, values.get("offset")
        if raise_empty:
            raise ValueError(
                f"Tried to find the {module_of_interest} or a subclass of it. Did you override `modules` and not pass this module in?"
            )

    def results(self, as_list: bool = False) -> str | list[list[str]]:
        """Return the results of the analysis as a string. Use with print().

        Parameters
        ----------
        as_list : bool
            Whether to return as a list of list of strings vs single string. Pretty much for internal usage.
        """
        results = []
        result = [
            f" - CBCT/CT {self._model} QA Test - ",
            " - CTP 404 Results - ",
            f"HU Linearity tolerance: {self.ctp404.hu_tolerance}",
            "HU Linearity ROIs:",
            # wrap so it doesn't fall off the page in PDFs
            *textwrap.wrap(self.ctp404.roi_vals_as_str, width=50),
            f"HU Passed?: {self.ctp404.passed_hu}",
            f"Low contrast visibility: {self.ctp404.lcv:2.2f}",
            f"Geometric Line Average (mm): {self.ctp404.avg_line_length:2.2f}",
            f"Geometry Passed?: {self.ctp404.passed_geometry}",
            f"Measured Slice Thickness (mm): {self.ctp404.meas_slice_thickness:2.3f}",
            f"Slice Thickness Passed? {self.ctp404.passed_thickness}",
        ]
        results.append(result)
        if self._has_module(CTP528CP504):
            ctp528_result = [
                " - CTP528 Results - ",
                f"MTF 80% (lp/mm): {self.ctp528.mtf.relative_resolution(80):2.2f}",
                f"MTF 50% (lp/mm): {self.ctp528.mtf.relative_resolution(50):2.2f}",
                f"MTF 30% (lp/mm): {self.ctp528.mtf.relative_resolution(30):2.2f}",
            ]
            results.append(ctp528_result)
        if self._has_module(CTP486):
            ctp486_result = [
                " - CTP486 Results - ",
                f"Uniformity tolerance: {self.ctp486.tolerance}",
                f"Uniformity ROIs: {self.ctp486.roi_vals_as_str}",
                f"Uniformity index: {self.ctp486.uniformity_index:2.3f}",
                f"Integral non-uniformity: {self.ctp486.integral_non_uniformity:2.4f}",
                f"Uniformity Passed?: {self.ctp486.overall_passed}",
                f"Max Noise Power frequency: {self.ctp486.max_noise_power_frequency}",
                f"Average Noise Power: {self.ctp486.avg_noise_power}",
            ]
            results.append(ctp486_result)
        if self._has_module(CTP515):
            ctp515_result = [
                " - CTP515 Results - ",
                f"CNR threshold: {self.ctp515.cnr_threshold}",
                f'Low contrast ROIs "seen": {self.ctp515.rois_visible}',
            ]
            results.append(ctp515_result)
        if not as_list:
            result = "\n".join(itertools.chain(*results))
        else:
            result = results
        return result

<<<<<<< HEAD
    def _quaac_datapoints(self) -> dict[str, QuaacDatum]:
        results_data = self.results_data(as_dict=True)
        data = {
            "Phantom Roll": QuaacDatum(
                value=results_data["catphan_roll_deg"],
                unit="degrees",
            )
        }
        for material, roi in results_data["ctp404"]["hu_rois"].items():
            data[f"{material} HU"] = QuaacDatum(
                value=roi["value"], unit="HU", reference_value=roi["nominal_value"]
            )
        ctp404_keys = (
            ("avg_line_distance_mm", "Geometric Line Average", "mm"),
            ("measured_slice_thickness_mm", "Measured Slice Thickness", "mm"),
            ("low_contrast_visibility", "Low Contrast Visibility", ""),
        )
        for key, desc, unit in ctp404_keys:
            data[desc] = QuaacDatum(
                value=results_data["ctp404"][key],
                unit=unit,
            )
        if results_data["ctp486"] is not None:
            ctp486_keys = (
                ("uniformity_index", "Uniformity Index", ""),
                ("integral_non_uniformity", "Integral Non-Uniformity", ""),
            )
            for key, desc, unit in ctp486_keys:
                data[desc] = QuaacDatum(
                    value=results_data["ctp486"][key],
                    unit=unit,
                )
            for location, roi in results_data["ctp486"]["rois"].items():
                data[f"{location} Uniformity"] = QuaacDatum(
                    value=roi["value"], unit="HU", reference_value=roi["nominal_value"]
                )
        if results_data["ctp528"] is not None:
            for percent, mtf in results_data["ctp528"]["mtf_lp_mm"].items():
                data[f"MTF {percent}%"] = QuaacDatum(
                    value=mtf,
                    unit="lp/mm",
                )
        if results_data["ctp515"] is not None:
            for diameter, roi in results_data["ctp515"]["roi_results"].items():
                data[f"Low Contrast {diameter}mm visibility"] = QuaacDatum(
                    value=roi["visibility"],
                    unit="",
                )
                data[f"Low Contrast {diameter}mm CNR"] = QuaacDatum(
                    value=roi["cnr"],
                    unit="",
                )
                data[f"Low Contrast {diameter}mm SNR"] = QuaacDatum(
                    value=roi["signal to noise"],
                    unit="",
                )
                data[f"Low Contrast {diameter}mm Contrast"] = QuaacDatum(
                    value=roi["contrast"],
                    unit="",
                )
        return data

    def results_data(self, as_dict: bool = False) -> CatphanResult | dict:
=======
    def _generate_results_data(self) -> CatphanResult:
>>>>>>> 7c50b2ee
        """Present the results data and metadata as a dataclass or dict.
        The default return type is a dataclass."""
        ctp404_result = CTP404Result(
            offset=self.ctp404._offset,
            low_contrast_visibility=self.ctp404.lcv,
            thickness_passed=self.ctp404.passed_thickness,
            measured_slice_thickness_mm=self.ctp404.meas_slice_thickness,
            thickness_num_slices_combined=self.ctp404.num_slices + self.ctp404.pad,
            geometry_passed=self.ctp404.passed_geometry,
            avg_line_distance_mm=self.ctp404.avg_line_length,
            line_distances_mm=[
                line.length_mm for name, line in self.ctp404.lines.items()
            ],
            hu_linearity_passed=self.ctp404.passed_hu,
            hu_tolerance=self.ctp404.hu_tolerance,
            hu_rois=rois_to_results(self.ctp404.rois),
        )
        data = CatphanResult(
            catphan_model=self._model,
            catphan_roll_deg=self.catphan_roll,
            origin_slice=self.origin_slice,
            num_images=self.num_images,
            ctp404=ctp404_result,
        )

        # CTP 486 Uniformity stuff
        if self._has_module(CTP486):
            data.ctp486 = CTP486Result(
                passed=self.ctp486.overall_passed,
                uniformity_index=self.ctp486.uniformity_index,
                integral_non_uniformity=self.ctp486.integral_non_uniformity,
                rois=rois_to_results(self.ctp486.rois),
                nps_avg_power=self.ctp486.avg_noise_power,
                nps_max_freq=self.ctp486.max_noise_power_frequency,
            )

        # CTP 528 stuff
        if self._has_module(CTP528CP504):
            data.ctp528 = CTP528Result(
                roi_settings=self.ctp528.roi_settings,
                start_angle_radians=self.ctp528.start_angle,
                mtf_lp_mm={
                    p: self.ctp528.mtf.relative_resolution(p) for p in range(10, 91, 10)
                },
            )

        # CTP 515 stuff
        if self._has_module(CTP515):
            data.ctp515 = CTP515Result(
                cnr_threshold=self.ctp515.cnr_threshold,
                num_rois_seen=self.ctp515.rois_visible,
                roi_settings=self.ctp515.roi_settings,
                roi_results={
                    key: roi.as_dict() for key, roi in self.ctp515.rois.items()
                },
            )
        return data


class CatPhan503(CatPhanBase):
    """A class for loading and analyzing CT DICOM files of a CatPhan 503.
    Analyzes: Uniformity (CTP486), High-Contrast Spatial Resolution (CTP528), Image Scaling & HU Linearity (CTP404).
    """

    _demo_url = "CatPhan503.zip"
    _model = "503"
    catphan_radius_mm = 97
    modules = {
        CTP404CP503: {"offset": 0},
        CTP486: {"offset": -110},
        CTP528CP503: {"offset": -30},
    }

    @staticmethod
    def run_demo(show: bool = True):
        """Run the CBCT demo using high-quality head protocol images."""
        cbct = CatPhan503.from_demo_images()
        cbct.analyze()
        print(cbct.results())
        cbct.plot_analyzed_image(show)


class CatPhan504(CatPhanBase):
    """A class for loading and analyzing CT DICOM files of a CatPhan 504. Can be from a CBCT or CT scanner
    Analyzes: Uniformity (CTP486), High-Contrast Spatial Resolution (CTP528),
    Image Scaling & HU Linearity (CTP404), and Low contrast (CTP515).
    """

    _demo_url = "CatPhan504.zip"
    _model = "504"
    catphan_radius_mm = 101
    modules = {
        CTP404CP504: {"offset": 0},
        CTP486: {"offset": -65},
        CTP528CP504: {"offset": 30},
        CTP515: {"offset": -30},
    }

    @staticmethod
    def run_demo(show: bool = True):
        """Run the CBCT demo using high-quality head protocol images."""
        cbct = CatPhan504.from_demo_images()
        cbct.analyze()
        print(cbct.results())
        cbct.plot_analyzed_image(show)


class CatPhan604(CatPhanBase):
    """A class for loading and analyzing CT DICOM files of a CatPhan 604. Can be from a CBCT or CT scanner
    Analyzes: Uniformity (CTP486), High-Contrast Spatial Resolution (CTP528),
    Image Scaling & HU Linearity (CTP404), and Low contrast (CTP515).
    """

    _demo_url = "CatPhan604.zip"
    _model = "604"
    catphan_radius_mm = 101
    modules = {
        CTP404CP604: {"offset": 0},
        CTP486: {"offset": -80},
        CTP528CP604: {"offset": 40},
        CTP515: {"offset": -40},
    }

    @staticmethod
    def run_demo(show: bool = True):
        """Run the CBCT demo using high-quality head protocol images."""
        cbct = CatPhan604.from_demo_images()
        cbct.analyze()
        print(cbct.results())
        cbct.plot_analyzed_image(show)

    def refine_origin_slice(self, initial_slice_num: int) -> int:
        """The HU plugs are longer than the 'wire section'. This applies a refinement to find the
        slice that has the least angle between the centers of the left and right wires.

        Starting with the initial slice, go +/- 5 slices to find the slice with the least angle
        between the left and right wires.

        This suffers from a weakness that the roll is not yet determined.
        This will thus return the slice that has the least ABSOLUTE
        roll. If the phantom has an inherent roll, this will not be detected and may be off by a slice or so.
        Given the angle of the wire, the error would be small and likely only 1-2 slices max.
        """
        angles = []
        # make a CTP module for the purpose of easily extracting the thickness ROIs
        ctp404, offset = self._get_module(CTP404CP604, raise_empty=True)
        # we don't want to set up our other ROIs (they sometimes fail) so we temporarily override the method
        original_setup = ctp404._setup_rois
        ctp404._setup_rois = lambda x: x
        ctp = ctp404(
            self,
            offset=offset,
            clear_borders=self.clear_borders,
            hu_tolerance=0,
            scaling_tolerance=0,
            thickness_tolerance=0,
        )
        # we have to reset the method after we're done for future calls
        ctp404._setup_rois = original_setup
        for slice_num in range(initial_slice_num - 5, initial_slice_num + 5):
            slice = Slice(self, slice_num, clear_borders=self.clear_borders)
            # make a slice and add the wire ROIs to it.
            troi = {}
            for name, setting in ctp.thickness_roi_settings.items():
                troi[name] = ThicknessROI(
                    slice.image,
                    setting["width_pixels"],
                    setting["height_pixels"],
                    setting["angle_corrected"],
                    setting["distance_pixels"],
                    slice.phan_center,
                )
            # now find the angle between the left and right and top and bottom wires via the long profile
            left_wire = troi["Left"].long_profile.center_idx
            right_wire = troi["Right"].long_profile.center_idx
            h_angle = abs(left_wire - right_wire)
            top_wire = troi["Top"].long_profile.center_idx
            bottom_wire = troi["Bottom"].long_profile.center_idx
            v_angle = abs(top_wire - bottom_wire)
            angle = (h_angle + v_angle) / 2

            angles.append(
                {
                    "slice": slice_num,
                    "angle": angle,
                    "left width": troi["Left"].long_profile.field_width_px,
                    "right width": troi["Right"].long_profile.field_width_px,
                }
            )

        # some slices might not include the wire
        # we need to drop those; we do so by dropping pairs that have a field width well below the median
        median_width_l = np.median([angle["left width"] for angle in angles])
        median_width_r = np.median([angle["right width"] for angle in angles])
        median_width = (median_width_l + median_width_r) / 2
        for angle_set in angles.copy():
            if (
                angle_set["left width"] < median_width * 0.7
                or angle_set["right width"] < median_width * 0.7
            ):
                angles.remove(angle_set)

        # now find the slice with the least angle, accounting for the phantom roll
        m_slice_num = np.argsort([a["angle"] - self.catphan_roll for a in angles])
        refined_slice = angles[m_slice_num[0]]["slice"]
        return refined_slice


class CatPhan600(CatPhanBase):
    """A class for loading and analyzing CT DICOM files of a CatPhan 600.
    Analyzes: Uniformity (CTP486), High-Contrast Spatial Resolution (CTP528),
    Image Scaling & HU Linearity (CTP404), and Low contrast (CTP515).
    """

    _demo_url = "CatPhan600.zip"
    _model = "600"
    catphan_radius_mm = 101
    modules = {
        CTP404CP600: {"offset": 0},
        CTP486: {"offset": -160},
        CTP515CP600: {"offset": -110},
        CTP528CP600: {"offset": -70},
    }

    @staticmethod
    def run_demo(show: bool = True):
        """Run the CatPhan 600 demo."""
        cbct = CatPhan600.from_demo_images()
        cbct.analyze()
        print(cbct.results())
        cbct.plot_analyzed_image(show)

    def find_phantom_roll(self, func: Callable | None = None) -> float:
        """With the CatPhan 600, we have to consider that the top air ROI
        has a water vial in it (see pg 12 of the manual). If so, the top air ROI won't be detected.
        Rather, the default algorithm will find the bottom air ROI and teflon to the left.
        It may also find the top air ROI if the water vial isn't there.
        We use the below lambda to select the bottom air and teflon ROIs consistently.
        These two ROIs are at 75 degrees from cardinal. We thus offset the default outcome by 75.
        """
        angle = super().find_phantom_roll(lambda x: -x.centroid[0])
        return angle + 75


def get_regions(
    slice_or_arr: Slice | np.array,
    fill_holes: bool = False,
    clear_borders: bool = True,
    threshold: str = "otsu",
) -> tuple[np.array, list, int]:
    """Get the skimage regions of a black & white image."""
    if threshold == "otsu":
        thresmeth = filters.threshold_otsu
    elif threshold == "mean":
        thresmeth = np.mean
    if isinstance(slice_or_arr, Slice):
        edges = filters.scharr(slice_or_arr.image.array.astype(float))
        center = slice_or_arr.image.center
    elif isinstance(slice_or_arr, np.ndarray):
        edges = filters.scharr(slice_or_arr.astype(float))
        center = (int(edges.shape[1] / 2), int(edges.shape[0] / 2))
    edges = filters.gaussian(edges, sigma=1)
    if isinstance(slice_or_arr, Slice):
        radius = 110 / slice_or_arr.mm_per_pixel
        rr, cc = draw.disk(
            center=(center.y, center.x), radius=radius, shape=edges.shape
        )
        thres = thresmeth(edges[rr, cc])
    else:
        thres = thresmeth(edges)
    bw = edges > thres
    if clear_borders:
        bw = segmentation.clear_border(bw, buffer_size=int(max(bw.shape) / 50))
    if fill_holes:
        bw = ndimage.binary_fill_holes(bw)
    labeled_arr, num_roi = measure.label(bw, return_num=True)
    regionprops = measure.regionprops(labeled_arr, edges)
    return labeled_arr, regionprops, num_roi


def combine_surrounding_slices(
    dicomstack: DicomImageStack,
    nominal_slice_num: int,
    slices_plusminus: int = 1,
    mode: str = "mean",
) -> np.array:
    """Return an array that is the combination of a given slice and a number of slices surrounding it.

    Parameters
    ----------
    dicomstack : `~pylinac.core.image.DicomImageStack`
        The CBCT DICOM stack.
    nominal_slice_num : int
        The slice of interest (along 3rd dim).
    slices_plusminus: int
        How many slices plus and minus to combine (also along 3rd dim).
    mode : {'mean', 'median', 'max}
        Specifies the method of combination.

    Returns
    -------
    combined_array : numpy.array
        The combined array of the DICOM stack slices.
    """
    slices = range(
        nominal_slice_num - slices_plusminus, nominal_slice_num + slices_plusminus + 1
    )
    arrays = tuple(dicomstack[s].array for s in slices)
    array_stack = np.dstack(arrays)
    if mode == "mean":
        combined_array = np.mean(array_stack, 2)
    elif mode == "median":
        combined_array = np.median(array_stack, 2)
    else:
        combined_array = np.max(array_stack, 2)
    return combined_array


def rois_to_results(dict_mapping: dict[str, DiskROI]) -> dict[str, ROIResult]:
    """Converts a dict of HUDiskROIs to a dict of ROIResults. This is for dumping to simple data formats for results_data and RadMachine"""
    flat_dict = {}
    for name, roi in dict_mapping.items():
        flat_dict[name] = ROIResult(
            name=name,
            value=roi.pixel_value,
            stdev=roi.std,
            difference=getattr(roi, "value_diff", None),
            nominal_value=getattr(roi, "nominal_val", None),
            passed=getattr(roi, "passed", None),
        )
    return flat_dict<|MERGE_RESOLUTION|>--- conflicted
+++ resolved
@@ -50,11 +50,8 @@
 )
 from .core.profile import CollapsedCircleProfile, FWXMProfile
 from .core.roi import DiskROI, LowContrastDiskROI, RectangleROI
-<<<<<<< HEAD
+from .core.utilities import ResultBase, ResultsDataMixin
 from .core.utilities import QuaacDatum, QuaacMixin, ResultBase
-=======
-from .core.utilities import ResultBase, ResultsDataMixin
->>>>>>> 7c50b2ee
 from .settings import get_dicom_cmap
 
 # The ramp angle ratio is from the Catphan manual ("Scan slice geometry" section)
@@ -1550,11 +1547,7 @@
     }
 
 
-<<<<<<< HEAD
-class CatPhanBase(QuaacMixin):
-=======
-class CatPhanBase(ResultsDataMixin[CatphanResult]):
->>>>>>> 7c50b2ee
+class CatPhanBase(ResultsDataMixin[CatphanResult], QuaacMixin):
     """A class for loading and analyzing CT DICOM files of a CatPhan 504 & CatPhan 503. Can be from a CBCT or CT scanner
     Analyzes: Uniformity (CTP486), High-Contrast Spatial Resolution (CTP528), Image Scaling & HU Linearity (CTP404).
     """
@@ -2317,7 +2310,7 @@
             result = results
         return result
 
-<<<<<<< HEAD
+    def _generate_results_data(self) -> CatphanResult:
     def _quaac_datapoints(self) -> dict[str, QuaacDatum]:
         results_data = self.results_data(as_dict=True)
         data = {
@@ -2381,9 +2374,6 @@
         return data
 
     def results_data(self, as_dict: bool = False) -> CatphanResult | dict:
-=======
-    def _generate_results_data(self) -> CatphanResult:
->>>>>>> 7c50b2ee
         """Present the results data and metadata as a dataclass or dict.
         The default return type is a dataclass."""
         ctp404_result = CTP404Result(
