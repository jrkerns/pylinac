"""
The Starshot module analyses a starshot image made of radiation spokes, whether gantry, collimator, MLC or couch.
It is based on ideas from `Depuydt et al <http://iopscience.iop.org/0031-9155/57/10/2997>`_
and `Gonzalez et al <http://dx.doi.org/10.1118/1.1755491>`_.

Features:

* **Analyze scanned film images, single EPID images, or a set of EPID images** -
  Any image that you can load in can be analyzed, including 1 or a set of EPID DICOM images and
  films that have been digitally scanned.
* **Any image size** - Have machines with different EPIDs? Scanned your film at different resolutions? No problem.
* **Dose/OD can be inverted** - Whether your device/image views dose as an increase in value or a decrease, pylinac
  will detect it and invert if necessary.
* **Automatic noise detection & correction** - Sometimes there's dirt on the scanned film; sometimes there's a dead pixel on the EPID.
  Pylinac will detect these spurious noise signals and can avoid or account for them.
* **Accurate, FWHM star line detection** - Pylinac uses not simply the maximum value to find the center of a star line,
  but analyzes the entire star profile to determine the center of the FWHM, ensuring small noise or maximum value bias is avoided.
* **Adaptive searching** - If you passed pylinac a set of parameters and a good result wasn't found, pylinac can recover and
  do an adaptive search by adjusting parameters to find a "reasonable" wobble.
"""
from __future__ import annotations

import copy
import io
import webbrowser
from pathlib import Path
from typing import BinaryIO

import argue
import matplotlib.pyplot as plt
import numpy as np
from scipy import optimize

from .core import image, pdf
from .core.geometry import Circle, Line, Point
from .core.io import TemporaryZipDirectory, get_url, retrieve_demo_file
from .core.profile import CollapsedCircleProfile, FWXMProfile
<<<<<<< HEAD
from .core.utilities import QuaacDatum, QuaacMixin, ResultBase
=======
from .core.utilities import ResultBase, ResultsDataMixin
>>>>>>> 7c50b2ee
from .settings import get_dicom_cmap


class StarshotResults(ResultBase):
    """This class should not be called directly. It is returned by the ``results_data()`` method.
    It is a dataclass under the hood and thus comes with all the dunder magic.

    Use the following attributes as normal class attributes.
    """

    tolerance_mm: float  #:
    circle_diameter_mm: float  #:
    circle_radius_mm: float  #:
    passed: bool  #:
    circle_center_x_y: tuple[float, float]  #:


<<<<<<< HEAD
class Starshot(QuaacMixin):
=======
class Starshot(ResultsDataMixin[StarshotResults]):
>>>>>>> 7c50b2ee
    """Class that can determine the wobble in a "starshot" image, be it gantry, collimator,
    couch or MLC. The image can be a scanned film (TIF, JPG, etc) or a sequence of EPID DICOM images.

    Attributes
    ----------
    image : :class:`~pylinac.core.image.Image`
    circle_profile : :class:`~pylinac.starshot.StarProfile`
    lines : :class:`~pylinac.starshot.LineManager`
    wobble : :class:`~pylinac.starshot.Wobble`
    tolerance : :class:`~pylinac.starshot.Tolerance`

    Examples
    --------
    Run the demo:
        >>> Starshot.run_demo()

    Typical session:
        >>> img_path = r"C:/QA/Starshots/Coll.jpeg"
        >>> mystar = Starshot(img_path, dpi=105, sid=1000)
        >>> mystar.analyze()
        >>> print(mystar.results())
        >>> mystar.plot_analyzed_image()
    """

    def __init__(self, filepath: str | BinaryIO, **kwargs):
        """
        Parameters
        ----------
        filepath
            The path to the image file.
        kwargs
            Passed to :func:`~pylinac.core.image.load`.
        """
        self.image = image.load(filepath, **kwargs)
        self.wobble = Wobble()
        self.tolerance = 1
        if self.image.dpmm is None:
            raise ValueError(
                "DPI was not a tag in the image nor was it passed in. Please pass a DPI value"
            )
        if self.image.sid is None:
            raise ValueError(
                "Source-to-Image distance was not an image tag and was not passed in. Please pass an SID value."
            )

    @classmethod
    def from_url(cls, url: str, **kwargs):
        """Instantiate from a URL.

        Parameters
        ----------
        url : str
            URL of the raw file.
        kwargs
            Passed to :func:`~pylinac.core.image.load`.
        """
        filename = get_url(url)
        return cls(filename, **kwargs)

    @classmethod
    def from_demo_image(cls):
        """Construct a Starshot instance and load the demo image."""
        demo_file = retrieve_demo_file(name="starshot.tif")
        return cls(demo_file, sid=1000)

    @classmethod
    def from_multiple_images(
        cls,
        filepath_list: list,
        stretch_each: bool = True,
        method: str = "sum",
        **kwargs,
    ):
        """Construct a Starshot instance and load in and combine multiple images.

        Parameters
        ----------
        filepath_list : iterable
            An iterable of file paths to starshot images that are to be superimposed.
        stretch_each : bool
            Whether to stretch each image individually before combining. See ``load_multiples``.
        method : {'sum', 'mean'}
            The method to combine the images. See ``load_multiples``.
        kwargs
            Passed to :func:`~pylinac.core.image.load_multiples`.
        """
        with io.BytesIO() as stream:
            img = image.load_multiples(
                filepath_list, stretch_each=stretch_each, method=method, **kwargs
            )
            img.save(stream)
            stream.seek(0)
            return cls(stream, **kwargs)

    @classmethod
    def from_zip(cls, zip_file: str, **kwargs):
        """Construct a Starshot instance from a ZIP archive.

        Parameters
        ----------
        zip_file : str
            Points to the ZIP archive. Can contain a single or multiple images. If multiple images
            the images are combined and thus should be from the same test sequence.
        kwargs
            Passed to :func:`~pylinac.core.image.load_multiples`.
        """
        with TemporaryZipDirectory(zip_file) as tmpdir:
            image_files = image.retrieve_image_files(tmpdir)
            if not image_files:
                raise IndexError(f"No valid starshot images were found in {zip_file}")
            if len(image_files) > 1:
                return cls.from_multiple_images(image_files, **kwargs)
            else:
                return cls(image_files[0], **kwargs)

    def _get_reasonable_start_point(self) -> Point:
        """Set the algorithm starting point automatically.

        Notes
        -----
        The determination of an automatic start point is accomplished by finding the Full-Width-80%-Max.
        Finding the maximum pixel does not consistently work, esp. in the presence of a pin prick. The
        FW80M is a more consistent metric for finding a good start point.
        """
        # sum the image along each axis within the central 1/3 (avoids outlier influence from say, gantry shots)
        top_third = int(self.image.array.shape[0] / 3)
        bottom_third = int(top_third * 2)
        left_third = int(self.image.array.shape[1] / 3)
        right_third = int(left_third * 2)
        central_array = self.image.array[top_third:bottom_third, left_third:right_third]

        x_sum = np.sum(central_array, 0)
        y_sum = np.sum(central_array, 1)

        # Calculate Full-Width, 80% Maximum center
        fwxm_x_point = (
            round(FWXMProfile(values=x_sum, fwxm_height=80).center_idx) + left_third
        )
        fwxm_y_point = (
            round(FWXMProfile(values=y_sum, fwxm_height=80).center_idx) + top_third
        )
        center_point = Point(fwxm_x_point, fwxm_y_point)
        return center_point

    @argue.bounds(radius=(0.2, 0.95), min_peak_height=(0.05, 0.95))
    def analyze(
        self,
        radius: float = 0.85,
        min_peak_height: float = 0.25,
        tolerance: float = 1.0,
        start_point: Point | tuple | None = None,
        fwhm: bool = True,
        recursive: bool = True,
        invert: bool = False,
    ):
        """Analyze the starshot image.

        Analyze finds the minimum radius and center of a circle that touches all the lines
        (i.e. the wobble circle diameter and wobble center).

        Parameters
        ----------
        radius : float, optional
            Distance in % between starting point and closest image edge; used to build the circular profile which finds
            the radiation lines. Must be between 0.05 and 0.95.
        min_peak_height : float, optional
            The percentage minimum height a peak must be to be considered a valid peak. A lower value catches
            radiation peaks that vary in magnitude (e.g. different MU delivered or gantry shot), but could also pick up noise.
            If necessary, lower value for gantry shots and increase for noisy images.
        tolerance : int, float, optional
            The tolerance in mm to test against for a pass/fail result.
        start_point : 2-element iterable, optional
            The point where the algorithm should center the circle profile, given as (x-value, y-value).
            If None (default), will search for a reasonable maximum point nearest the center of the image.
        fwhm : bool
            If True (default), the center of the FWHM of the spokes will be determined.
            If False, the peak value location is used as the spoke center.

            .. note:: In practice, this ends up being a very small difference. Set to false if peak locations are offset or unexpected.
        recursive : bool
            If True (default), will recursively search for a "reasonable" wobble, meaning the wobble radius is
            <3mm. If the wobble found was unreasonable,
            the minimum peak height is iteratively adjusted from low to high at the passed radius.
            If for all peak heights at the given radius the wobble is still unreasonable, the
            radius is then iterated over from most distant inward, iterating over minimum peak heights at each radius.
            If False, will simply return the first determined value or raise error if a reasonable wobble could not be determined.

            .. warning:: It is strongly recommended to leave this setting at True.

        invert : bool
            Whether to force invert the image values. This should be set to True if the automatically-determined
            pylinac inversion is incorrect.

        Raises
        ------
        RuntimeError
            If a reasonable wobble value was not found.
        """
        self.tolerance = tolerance
        self.image.check_inversion_by_histogram(percentiles=[4, 50, 96])
        if invert:
            self.image.invert()

        if start_point is None:
            start_point = self._get_reasonable_start_point()

        self._get_reasonable_wobble(
            start_point, fwhm, min_peak_height, radius, recursive
        )

    def _get_reasonable_wobble(
        self, start_point, fwhm, min_peak_height, radius, recursive
    ):
        """Determine a wobble that is "reasonable". If recursive is false, the first iteration will be passed,
        otherwise the parameters will be tweaked to search for a reasonable wobble."""
        wobble_unreasonable = True
        focus_point = copy.copy(start_point)
        peak_gen = get_peak_height()
        radius_gen = get_radius()
        while wobble_unreasonable:
            try:
                self.circle_profile = StarProfile(
                    self.image, focus_point, radius, min_peak_height, fwhm
                )
                if (len(self.circle_profile.peaks) < 6) or (
                    len(self.circle_profile.peaks) % 2 != 0
                ):
                    raise ValueError
                self.lines = LineManager(self.circle_profile.peaks)
                self._find_wobble_minimize()
            except ValueError:
                if not recursive:
                    raise RuntimeError(
                        "The algorithm was unable to properly detect the radiation lines. Try setting "
                        "recursive to True or lower the minimum peak height"
                    )
                else:
                    try:
                        min_peak_height = next(peak_gen)
                    except StopIteration:
                        # if no height setting works, change the radius and reset the height
                        try:
                            radius = next(radius_gen)
                            peak_gen = get_peak_height()
                        except StopIteration:
                            raise RuntimeError(
                                "The algorithm was unable to determine a reasonable wobble. Try setting "
                                "recursive to False and manually adjusting algorithm parameters"
                            )

            else:  # if no errors are raised
                # set the focus point to the wobble minimum
                # focus_point = self.wobble.center
                # finally:
                # stop after first iteration if not recursive
                if not recursive:
                    wobble_unreasonable = False
                # otherwise, check if the wobble is reasonable
                else:
                    # if so, stop
                    if self.wobble.diameter_mm < 2:
                        focus_near_center = (
                            self.wobble.center.distance_to(focus_point) < 5
                        )
                        if focus_near_center:
                            wobble_unreasonable = False
                        else:
                            focus_point = self.wobble.center
                    # otherwise, iterate through peak height
                    else:
                        try:
                            min_peak_height = next(peak_gen)
                        except StopIteration:
                            # if no height setting works, change the radius and reset the height
                            try:
                                radius = next(radius_gen)
                                peak_gen = get_peak_height()
                            except StopIteration:
                                raise RuntimeError(
                                    "The algorithm was unable to determine a reasonable wobble. Try setting "
                                    "recursive to False and manually adjusting algorithm parameters"
                                )

    def _find_wobble_minimize(self) -> None:
        """Find the minimum distance wobble location and radius to all radiation lines.

        The minimum is found using a scipy minimization function.
        """
        # starting point
        sp = copy.copy(self.circle_profile.center)

        def distance(p, lines):
            """Calculate the maximum distance to any line from the given point."""
            return max(line.distance_to(Point(p[0], p[1])) for line in lines)

        res = optimize.minimize(
            distance,
            sp.as_array(),
            args=(self.lines,),
            method="Nelder-Mead",
            options={"fatol": 0.001},
        )
        # res = optimize.least_squares(distance, sp.as_array(), args=(self.lines,), ftol=0.001)

        self.wobble.radius = res.fun
        self.wobble.radius_mm = res.fun / self.image.dpmm
        self.wobble.center = Point(res.x[0], res.x[1])

    @property
    def passed(self) -> bool:
        """Boolean specifying whether the determined wobble was within tolerance."""
        return self.wobble.radius_mm * 2 < self.tolerance

    @property
    def _passfail_str(self) -> str:
        """Return a pass/fail string."""
        return "PASS" if self.passed else "FAIL"

    def results(self, as_list: bool = False) -> str | list[str]:
        """Return the results of the analysis.

        Parameters
        ----------
        as_list : bool
            Whether to return as a list of strings vs single string. Pretty much for internal usage.
        """
        results = [
            " - Starshot Results - ",
            f"Result: {self._passfail_str}",
            f"The minimum circle that touches all the star lines has a diameter of {self.wobble.radius_mm*2:2.3f} mm.",
            f"The center of the minimum circle is at {self.wobble.center.x:3.1f}, {self.wobble.center.y:3.1f}",
        ]
        if not as_list:
            results = "\n".join(results)
        return results

    def _generate_results_data(self) -> StarshotResults:
        """Present the results data and metadata as a dataclass or dict.
        The default return type is a dataclass."""
        return StarshotResults(
            tolerance_mm=self.tolerance,
            circle_diameter_mm=self.wobble.radius_mm * 2,
            circle_radius_mm=self.wobble.radius_mm,
            circle_center_x_y=(self.wobble.center.x, self.wobble.center.y),
            passed=self.passed,
        )

    def _quaac_datapoints(self) -> dict[str, QuaacDatum]:
        """Return the data points to be saved to the QuAAC file."""
        results_data = self.results_data()
        return {
            "Circle diameter": QuaacDatum(
                value=results_data.circle_diameter_mm,
                unit="mm",
                description="The diameter of the fitted circle representing isocenter.",
            ),
        }

    def plot_analyzed_image(self, show: bool = True, **plt_kwargs: dict):
        """Draw the star lines, profile circle, and wobble circle on a matplotlib figure.

        Parameters
        ----------
        show : bool
            Whether to actually show the image.
        plt_kwargs : dict
            Keyword args passed to the plt.subplots() method. Allows one to set things like figure size.
        """
        fig, axes = plt.subplots(ncols=2, **plt_kwargs)
        subimages = ("whole", "wobble")
        titles = ("Analyzed Image", "Wobble Circle")

        # show images
        for ax, subimage, title in zip(axes, subimages, titles):
            self.plot_analyzed_subimage(ax=ax, show=False, subimage=subimage)
            ax.set_title(title)

        if show:
            plt.show()

    def plot_analyzed_subimage(
        self,
        subimage: str = "wobble",
        ax: plt.Axes | None = None,
        show: bool = True,
        **plt_kwargs: dict,
    ):
        """Plot a subimage of the starshot analysis. Current options are the zoomed out image and the zoomed in image.

        Parameters
        ----------
        subimage : str
            If 'wobble', will show a zoomed in plot of the wobble circle.
            Any other string will show the zoomed out plot.
        ax : None, matplotlib Axes
            If None (default), will create a new figure to plot on, otherwise plot to the passed axes.
        show : bool
            Whether to actually show the image.
        plt_kwargs : dict
            Keyword args passed to the plt.figure() method. Allows one to set things like figure size. Only used if ax is not passed.
        """
        if ax is None:
            fig, ax = plt.subplots(**plt_kwargs)
        # show analyzed image
        ax.imshow(self.image.array, cmap=get_dicom_cmap())
        self.lines.plot(ax)
        self.wobble.plot2axes(ax, edgecolor="green")
        self.circle_profile.plot2axes(ax, edgecolor="green")
        ax.autoscale(tight=True)
        ax.axis("off")

        # zoom in if wobble plot
        if subimage == "wobble":
            xlims = [
                self.wobble.center.x + self.wobble.diameter,
                self.wobble.center.x - self.wobble.diameter,
            ]
            ylims = [
                self.wobble.center.y + self.wobble.diameter,
                self.wobble.center.y - self.wobble.diameter,
            ]
            ax.set_xlim(xlims)
            ax.set_ylim(ylims)
            ax.axis("on")

        if show:
            plt.show()

    def save_analyzed_image(self, filename: str, **kwargs):
        """Save the analyzed image plot to a file.

        Parameters
        ----------
        filename : str, IO stream
            The filename to save as. Format is deduced from string extention, if there is one. E.g. 'mystar.png' will
            produce a PNG image.
        kwargs
            All other kwargs are passed to plt.savefig().
        """
        self.plot_analyzed_image(show=False)
        plt.savefig(filename, **kwargs)

    def save_analyzed_subimage(self, filename: str, subimage: str = "wobble", **kwargs):
        """Save the analyzed subimage to a file.

        Parameters
        ----------
        filename : str, file-object
            Where to save the file to.
        subimage : str
            If 'wobble', will show a zoomed in plot of the wobble circle.
            Any other string will show the zoomed out plot.
        kwargs
            Passed to matplotlib.
        """
        self.plot_analyzed_subimage(subimage=subimage, show=False)
        plt.savefig(filename, **kwargs)

    def publish_pdf(
        self,
        filename: str | BinaryIO,
        notes: str | list[str] | None = None,
        open_file: bool = False,
        metadata: dict | None = None,
        logo: Path | str | None = None,
    ):
        """Publish (print) a PDF containing the analysis, images, and quantitative results.

        Parameters
        ----------
        filename : (str, file-like object}
            The file to write the results to.
        notes : str, list of strings
            Text; if str, prints single line.
            If list of strings, each list item is printed on its own line.
        open_file : bool
            Whether to open the file using the default program after creation.
        metadata : dict
            Extra data to be passed and shown in the PDF. The key and value will be shown with a colon.
            E.g. passing {'Author': 'James', 'Unit': 'TrueBeam'} would result in text in the PDF like:
            --------------
            Author: James
            Unit: TrueBeam
            --------------
        logo: Path, str
            A custom logo to use in the PDF report. If nothing is passed, the default pylinac logo is used.
        """
        canvas = pdf.PylinacCanvas(
            filename, page_title="Starshot Analysis", metadata=metadata, logo=logo
        )
        for img, height in zip(("wobble", "asdf"), (2, 11.5)):
            data = io.BytesIO()
            self.save_analyzed_subimage(data, img)
            canvas.add_image(data, location=(4, height), dimensions=(13, 13))
        text = [
            "Starshot results:",
            f"Source-to-Image Distance (mm): {self.image.sid:2.0f}",
            f"Tolerance (mm): {self.tolerance:2.1f}",
            f"Minimum circle diameter (mm): {self.wobble.radius_mm*2:2.2f}",
        ]
        canvas.add_text(text=text, location=(10, 25.5), font_size=12)
        if notes is not None:
            canvas.add_text(text="Notes:", location=(1, 5.5), font_size=14)
            canvas.add_text(text=notes, location=(1, 5))
        canvas.finish()

        if open_file:
            webbrowser.open(filename)

    @staticmethod
    def run_demo():
        """Demonstrate the Starshot module using the demo image."""
        star = Starshot.from_demo_image()
        star.analyze()
        print(star.results())
        star.plot_analyzed_image()


class Wobble(Circle):
    """A class that holds the wobble information of the Starshot analysis.

    Attributes
    ----------
    radius_mm : The radius of the Circle in **mm**.
    """

    def __init__(self, center_point=None, radius=None):
        super().__init__(center_point=center_point, radius=radius)
        self.radius_mm = 0  # The radius of the wobble in mm; as opposed to pixels.

    @property
    def diameter_mm(self) -> float:
        """Diameter of the wobble in mm."""
        return self.radius_mm * 2


class LineManager:
    """Manages the radiation lines found."""

    def __init__(self, points: list[Point]):
        """
        Parameters
        ----------
        points :
            The peak points found by the StarProfile
        """
        self.lines = []
        self.construct_rad_lines(points)

    def __getitem__(self, item):
        return self.lines[item]

    def __len__(self):
        return len(self.lines)

    def construct_rad_lines(self, points: list[Point]):
        """Find and match the positions of peaks in the circle profile (radiation lines)
            and map their positions to the starshot image.

        Radiation lines are found by finding the FWHM of the radiation spokes, then matching them
        to form lines.

        Returns
        -------
        lines : list
            A list of Lines (radiation lines) found.

        See Also
        --------
        Starshot.analyze() : min_peak_height parameter info
        core.profile.CircleProfile.find_FWXM_peaks : min_peak_distance parameter info.
        geometry.Line : returning object
        """
        self.match_points(points)

    def match_points(self, points: list[Point]):
        """Match the peaks found to the same radiation lines.

        Peaks are matched by connecting the existing peaks based on an offset of peaks. E.g. if there are
        12 peaks, there must be 6 radiation lines. Furthermore, assuming star lines go all the way across the CAX,
        the 7th peak will be the opposite peak of the 1st peak, forming a line. This method is robust to
        starting points far away from the real center.
        """
        num_rad_lines = int(len(points) / 2)
        offset = num_rad_lines
        self.lines = [
            Line(points[line], points[line + offset]) for line in range(num_rad_lines)
        ]

    def plot(self, axis: plt.Axes):
        """Plot the lines to the axis."""
        for line in self.lines:
            line.plot2axes(axis, color="blue")


class StarProfile(CollapsedCircleProfile):
    """Class that holds and analyzes the circular profile which finds the radiation lines."""

    def __init__(self, image, start_point, radius, min_peak_height, fwhm):
        radius = self._convert_radius_perc2pix(image, start_point, radius)
        super().__init__(
            center=start_point,
            radius=radius,
            image_array=image.array,
            width_ratio=0.1,
            sampling_ratio=3,
        )
        self.get_peaks(min_peak_height, fwhm=fwhm)

    @staticmethod
    def _convert_radius_perc2pix(image, start_point, radius):
        """Convert a percent radius to distance in pixels, based on the distance from center point to image
            edge.

        Parameters
        ----------
        radius : float
            The radius ratio (e.g. 0.5).
        """
        return image.dist2edge_min(start_point) * radius

    def _roll_prof_to_midvalley(self) -> int:
        """Roll the circle profile so that its edges are not near a radiation line.
        This is a prerequisite for properly finding star lines.
        """
        roll_amount = np.where(self.values == self.values.min())[0][0]
        self.roll(roll_amount)
        return roll_amount

    def get_peaks(self, min_peak_height, min_peak_distance=0.02, fwhm=True):
        """Determine the peaks of the profile."""
        self._roll_prof_to_midvalley()
        self.filter(size=0.003, kind="gaussian")
        self.ground()
        if fwhm:
            self.find_fwxm_peaks(
                threshold=min_peak_height, min_distance=min_peak_distance
            )
        else:
            self.find_peaks(min_peak_height, min_peak_distance)


def get_peak_height():
    yield from np.linspace(0.05, 0.95, 10)


def get_radius():
    yield from np.linspace(0.95, 0.1, 10)<|MERGE_RESOLUTION|>--- conflicted
+++ resolved
@@ -35,11 +35,8 @@
 from .core.geometry import Circle, Line, Point
 from .core.io import TemporaryZipDirectory, get_url, retrieve_demo_file
 from .core.profile import CollapsedCircleProfile, FWXMProfile
-<<<<<<< HEAD
+from .core.utilities import ResultBase, ResultsDataMixin
 from .core.utilities import QuaacDatum, QuaacMixin, ResultBase
-=======
-from .core.utilities import ResultBase, ResultsDataMixin
->>>>>>> 7c50b2ee
 from .settings import get_dicom_cmap
 
 
@@ -57,11 +54,7 @@
     circle_center_x_y: tuple[float, float]  #:
 
 
-<<<<<<< HEAD
-class Starshot(QuaacMixin):
-=======
-class Starshot(ResultsDataMixin[StarshotResults]):
->>>>>>> 7c50b2ee
+class Starshot(ResultsDataMixin[StarshotResults], QuaacMixin):
     """Class that can determine the wobble in a "starshot" image, be it gantry, collimator,
     couch or MLC. The image can be a scanned film (TIF, JPG, etc) or a sequence of EPID DICOM images.
 
