--- conflicted
+++ resolved
@@ -7,11 +7,7 @@
 import numpy as np
 import plotly.graph_objects as go
 from skimage import draw
-<<<<<<< HEAD
-from skimage.draw import polygon
-=======
 from skimage.draw import polygon, polygon2mask
->>>>>>> 9be8dd18
 from skimage.measure._regionprops import _RegionProperties
 
 from .contrast import Contrast, contrast, michelson, ratio, rms, visibility, weber
@@ -679,28 +675,6 @@
         return self._array[rr, cc]
 
     @cached_property
-    def pixels_flat(self) -> np.ndarray:
-        """A flattened array of the pixel values within the ROI.
-
-        This is always available, even for rotated ROIs. However,
-        it is flattened, so spatial statistics cannot be calculated.
-        """
-        corners = np.array(
-            [
-                # note the -1; this is due to the numpy exclusive indexing in `.pixel_array`
-                # to keep these two properties consistent.
-                (self.bl_corner.x, self.bl_corner.y - 1),  # bottom-left
-                (self.br_corner.x - 1, self.br_corner.y - 1),  # bottom-right
-                (self.tr_corner.x - 1, self.tr_corner.y),  # top-right
-                (self.tl_corner.x, self.tl_corner.y),  # top-left
-            ]
-        )
-        row_coords = corners[:, 1]
-        col_coords = corners[:, 0]
-        rr, cc = polygon(r=row_coords, c=col_coords, shape=self._array.shape)
-        return self._array[rr, cc]
-
-    @cached_property
     def pixel_array(self) -> np.ndarray:
         """A 2D array of the pixel values within the ROI. Only available for non-rotated ROIs.
 
