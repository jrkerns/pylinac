--- conflicted
+++ resolved
@@ -666,13 +666,8 @@
         epid_handle = ax.axhline(y=self.epid.y, color="b")
         # show the field CAXs
         for match in self.arrangement_matches.values():
-<<<<<<< HEAD
             (field_handle,) = ax.plot(match.field.x, match.bb.y, "gs", ms=8)
-            (bb_handle,) = ax.plot(match.bb.x, match.bb.y, "ro", ms=8)
-=======
-            (field_handle,) = ax.plot(match["field"].x, match["field"].y, "gs", ms=8)
-            (bb_handle,) = ax.plot(match["bb"].x, match["bb"].y, "co", ms=10)
->>>>>>> b85c9973
+            (bb_handle,) = ax.plot(match.bb.x, match.bb.y, "co", ms=10)
         if legend:
             ax.legend(
                 (field_handle, bb_handle, epid_handle),
@@ -1222,7 +1217,11 @@
             open_field = True
         for img in self.images:
             img.analyze(bb_size_mm, low_density_bb, open_field)
-<<<<<<< HEAD
+        if apply_virtual_shift:
+            shift = self.bb_shift_vector
+            self._virtual_shift = self.bb_shift_instructions()
+            for img in self.images:
+                img.analyze(bb_size_mm, low_density_bb, open_field, shift_vector=shift)
         bb_config = BBArrangement.ISO[0]
         bb_config.bb_size_mm = bb_size_mm
         self.bb = BB3D(
@@ -1232,13 +1231,6 @@
                 for img in self.images
             ],
         )
-=======
-        if apply_virtual_shift:
-            shift = self.bb_shift_vector
-            self._virtual_shift = self.bb_shift_instructions()
-            for img in self.images:
-                img.analyze(bb_size_mm, low_density_bb, open_field, shift_vector=shift)
->>>>>>> b85c9973
         self._is_analyzed = True
         self._bb_diameter = bb_size_mm
 
