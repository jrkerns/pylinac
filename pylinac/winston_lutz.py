--- conflicted
+++ resolved
@@ -292,49 +292,8 @@
         use_filenames: bool
             Whether to try to use the file name to determine axis values.
             Useful for Elekta machines that do not include that info in the DICOM data.
-<<<<<<< HEAD
         """
         super().__init__(file, use_filenames=use_filenames, **kwargs)
-=======
-            This is mutually exclusive to axis_mapping. If True, axis_mapping is ignored.
-        axis_mapping: dict
-            An optional way of instantiating by passing each file along with the axis values.
-            Structure should be <filename>: (<gantry>, <coll>, <couch>).
-        """
-        self.images = []
-        if axis_mapping and not use_filenames:
-            for filename, (gantry, coll, couch) in axis_mapping.items():
-                self.images.append(
-                    WinstonLutz2D(
-                        Path(directory) / filename,
-                        use_filenames=False,
-                        gantry=gantry,
-                        coll=coll,
-                        couch=couch,
-                    )
-                )
-        elif isinstance(directory, list):
-            for file in directory:
-                if is_dicom_image(file):
-                    img = WinstonLutz2D(file, use_filenames)
-                    self.images.append(img)
-        elif not osp.isdir(directory):
-            raise ValueError(
-                "Invalid directory passed. Check the correct method and file was used."
-            )
-        else:
-            image_files = image.retrieve_image_files(directory)
-            for file in image_files:
-                img = WinstonLutz2D(file, use_filenames)
-                self.images.append(img)
-        if len(self.images) < 2:
-            raise ValueError(
-                "<2 valid WL images were found in the folder/file or passed. Ensure you chose the correct folder/file for analysis."
-            )
-        self.images.sort(
-            key=lambda i: (i.gantry_angle, i.collimator_angle, i.couch_angle)
-        )
->>>>>>> 96b7bc09
         self._is_analyzed = False
         self.check_inversion_by_histogram(percentiles=(0.01, 50, 99.99))
         self.flipud()
@@ -684,12 +643,13 @@
         use_filenames: bool
             Whether to try to use the file name to determine axis values.
             Useful for Elekta machines that do not include that info in the DICOM data.
+            This is mutually exclusive to axis_mapping. If True, axis_mapping is ignored.
         axis_mapping: dict
             An optional way of instantiating by passing each file along with the axis values.
             Structure should be <filename>: (<gantry>, <coll>, <couch>).
         """
         self.images = []
-        if axis_mapping:
+        if axis_mapping and not use_filenames:
             for filename, (gantry, coll, couch) in axis_mapping.items():
                 self.images.append(
                     self.image_type(
