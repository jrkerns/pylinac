"""The Winston-Lutz module loads and processes EPID images that have acquired Winston-Lutz type images.

Features:

* **Couch shift instructions** - After running a WL test, get immediate feedback on how to shift the couch.
  Couch values can also be passed in and the new couch values will be presented so you don't have to do that pesky conversion.
  "Do I subtract that number or add it?"
* **Automatic field & BB positioning** - When an image or directory is loaded, the field CAX and the BB
  are automatically found, along with the vector and scalar distance between them.
* **Isocenter size determination** - Using backprojections of the EPID images, the 3D gantry isocenter size
  and position can be determined *independent of the BB position*. Additionally, the 2D planar isocenter size
  of the collimator and couch can also be determined.
* **Image plotting** - WL images can be plotted separately or together, each of which shows the field CAX, BB and
  scalar distance from BB to CAX.
* **Axis deviation plots** - Plot the variation of the gantry, collimator, couch, and EPID in each plane
  as well as RMS variation.
* **File name interpretation** - Rename DICOM filenames to include axis information for linacs that don't include
  such information in the DICOM tags. E.g. "myWL_gantry45_coll0_couch315.dcm".
"""
from __future__ import annotations

import dataclasses
import enum
import io
import math
import os.path as osp
import statistics
import tempfile
import webbrowser
from functools import cached_property
from itertools import zip_longest
from pathlib import Path
from textwrap import wrap
from typing import BinaryIO, Iterable, Sequence

import argue
import matplotlib.pyplot as plt
import numpy as np
from mpl_toolkits.mplot3d import art3d
from py_linq import Enumerable
from pydantic import BaseModel
from scipy import linalg, ndimage, optimize
from scipy.ndimage import zoom
from scipy.spatial.transform import Rotation
from skimage.measure._regionprops import RegionProperties
from tabulate import tabulate

from .core import image, pdf
from .core.array_utils import array_to_dicom
from .core.decorators import lru_cache
from .core.geometry import (
    Line,
    Point,
    PointSerialized,
    Vector,
    VectorSerialized,
    cos,
    sin,
)
from .core.image import DicomImageStack, is_image, tiff_to_dicom
from .core.io import TemporaryZipDirectory, get_url, retrieve_demo_file
from .core.scale import MachineScale, convert
from .core.utilities import ResultBase, ResultsDataMixin, convert_to_enum, is_close
from .metrics.features import (
    is_right_circumference,
    is_right_size_bb,
    is_round,
    is_solid,
    is_symmetric,
)
from .metrics.image import (
    GlobalSizedDiskLocator,
    GlobalSizedFieldLocator,
    SizedDiskLocator,
)

BB_ERROR_MESSAGE = (
    "Unable to locate the BB. Make sure the field edges do not obscure the BB, that there are no artifacts in the images, that the 'bb_size' parameter is close to reality, "
    "and that the BB is near the center (within 2cm). If this is a large-field image or kV image try setting 'low_density_bb' to True."
)


class BBConfig(BaseModel):
    name: str
    offset_left_mm: float
    offset_up_mm: float
    offset_in_mm: float
    bb_size_mm: float
    rad_size_mm: float

    def to_human(self) -> str:
        """Convert one BB location to a human-readable str"""
        lr = "Left" if self.offset_left_mm >= 0 else "Right"
        ud = "Up" if self.offset_up_mm >= 0 else "Down"
        io = "In" if self.offset_in_mm >= 0 else "Out"
        return f"{lr} {abs(self.offset_left_mm)}mm, {ud} {abs(self.offset_up_mm)}mm, {io} {abs(self.offset_in_mm)}mm"


class BBArrangement:
    """Presets for multi-target phantoms."""

    # a BB at iso; represents the simplest case
    ISO = (
        BBConfig(
            name="Iso",
            offset_left_mm=0,
            offset_up_mm=0,
            offset_in_mm=0,
            bb_size_mm=5,  # overridden later dynamically
            rad_size_mm=20,  # not used;
        ),
    )
    # ISOCAL = (
    #     BBConfig(
    #         name="1",
    #         offset_left_mm=0,
    #         offset_up_mm=-170,
    #         offset_in_mm=-30,
    #         bb_size_mm=5,
    #         rad_size_mm=20,
    #     ),
    # {
    #     'name': '2',
    #     'offset_left_mm': -170,
    #     'offset_up_mm': 0,
    #     'offset_in_mm': -45,
    #     "bb_size_mm": 5,
    #     'rad_size_mm': 20,
    # }
    # )
    # locations: https://www.postersessiononline.eu/173580348_eu/congresos/ESTRO2020/aula/-PO_1320_ESTRO2020.pdf
    SNC_MULTIMET = (
        BBConfig(
            name="Iso",
            offset_left_mm=0,
            offset_up_mm=0,
            offset_in_mm=0,
            bb_size_mm=5,
            rad_size_mm=20,
        ),
        BBConfig(
            name="1",
            offset_left_mm=0,
            offset_up_mm=0,
            offset_in_mm=30,
            bb_size_mm=5,
            rad_size_mm=20,
        ),
        BBConfig(
            name="2",
            offset_left_mm=-30,
            offset_up_mm=0,
            offset_in_mm=15,
            bb_size_mm=5,
            rad_size_mm=20,
        ),
        BBConfig(
            name="3",
            offset_left_mm=0,
            offset_up_mm=0,
            offset_in_mm=-30,
            bb_size_mm=5,
            rad_size_mm=20,
        ),
        BBConfig(
            name="4",
            offset_left_mm=30,
            offset_up_mm=0,
            offset_in_mm=-50,
            bb_size_mm=5,
            rad_size_mm=20,
        ),
        BBConfig(
            name="5",
            offset_left_mm=0,
            offset_up_mm=0,
            offset_in_mm=-70,
            bb_size_mm=5,
            rad_size_mm=20,
        ),
    )
    DEMO = (
        BBConfig(
            name="Iso",
            offset_left_mm=0,
            offset_up_mm=0,
            offset_in_mm=0,
            bb_size_mm=5,
            rad_size_mm=20,
        ),
        BBConfig(
            name="Left,Down,In",
            offset_left_mm=20,
            offset_up_mm=-20,
            offset_in_mm=60,
            bb_size_mm=5,
            rad_size_mm=20,
        ),
    )

    @staticmethod
    def to_human(arrangement: dict) -> str:
        """Convert one BB location to a human-readable str"""
        a = arrangement
        lr = "Left" if a["offset_left_mm"] >= 0 else "Right"
        ud = "Up" if a["offset_up_mm"] >= 0 else "Down"
        io = "In" if a["offset_in_mm"] >= 0 else "Out"
        return f"'{a['name']}': {lr} {abs(a['offset_left_mm'])}mm, {ud} {abs(a['offset_up_mm'])}mm, {io} {abs(a['offset_in_mm'])}mm"


@dataclasses.dataclass
class BBFieldMatch:
    """A match of a BB and field to an expected arrangement position. I.e. the nominal BB, measured BB, and field.
    This can calculate distances, create backprojections, etc for a single BB/Field."""

    epid: Point
    field: Point
    bb: Point
    dpmm: float
    gantry_angle: float
    couch_angle: float
    sad: float

    @property
    def bb_field_vector_mm(self) -> Vector:
        """The vector from the BB to the field CAX"""
        return (self.bb - self.field) / self.dpmm

    @property
    def bb_epid_vector_mm(self) -> Vector:
        """The vector from the BB to the field CAX"""
        return (self.bb - self.epid) / self.dpmm

    @property
    def bb_field_distance_mm(self) -> float:
        """The distance from the BB to the field CAX in mm."""
        return self.field.distance_to(self.bb) / self.dpmm

    @property
    def bb_epid_distance_mm(self) -> float:
        """The distance from the BB to the EPID center in mm."""
        return self.epid.distance_to(self.bb) / self.dpmm

    @property
    def field_epid_distance_mm(self) -> float:
        """The distance from the field CAX to the EPID center in mm."""
        return self.epid.distance_to(self.field) / self.dpmm

    @property
    def bb_to_field_projection(self):
        """The projection from the BB to the field. Used by vanilla WL
        to determine the gantry isocenter size because there the BB is the reference point.

        Returns
        -------
        Line
            The virtual line in space made by the BB.
        """
        return straight_ray(self.bb_field_vector_mm, self.gantry_angle)

    @property
    def bb_to_epid_projection(self):
        """The projection from the BB to the EPID. Used by multi-target, multi-field WL
        because the fields are all centered around the BB. We need some approximation of the isocenter
        so we use the EPID. Currently, this is only used for visualization purposes
        and not for gantry iso size determination like the ``bb_to_field_projection``.

        Returns
        -------
        Line
            The virtual line in space made by the BB.
        """
        return ray(
            self.bb_epid_vector_mm,
            gantry_angle=self.gantry_angle,
            couch_angle=self.couch_angle,
            sad=self.sad,
        )


class BB3D:
    """A representation of a BB in 3D space"""

    def __repr__(self):
        return self.nominal_position

    def __init__(self, bb_config: BBConfig, ray_lines: list[Line]):
        self.bb_config = bb_config
        self.ray_lines = ray_lines

    @cached_property
    def measured_position(self) -> Point:
        """The 3D measured position of the BB based on the ray-tracing lines in MM"""
        initial_guess = self.nominal_position.as_array()
        bounds = [(-200, 200), (-200, 200), (-200, 200)]
        result = optimize.minimize(
            max_distance_to_lines, initial_guess, args=self.ray_lines, bounds=bounds
        )
        return Point(result.x)

    @cached_property
    def nominal_position(self) -> Point:
        """The nominal location of the BB in MM in coordinate space"""
        return Point(
            x=-self.bb_config.offset_left_mm,
            y=self.bb_config.offset_in_mm,
            z=self.bb_config.offset_up_mm,
        )

    @cached_property
    def delta_vector(self) -> Vector:
        """The shift from measured BB location to nominal as a vector in MM"""
        return self.measured_position - self.nominal_position

    @cached_property
    def delta_distance(self):
        """The scalar distance between the measured BB location and nominal in MM"""
        return self.measured_position.distance_to(self.nominal_position)

    def plot_nominal(self, axes: plt.Axes, color: str, **kwargs):
        """Plot the BB nominal position"""
        x, y, z = create_sphere_surface(
            radius=self.bb_config.bb_size_mm / 2, center=self.nominal_position
        )
        axes.plot_surface(x, y, z, color=color, **kwargs)

    def plot_measured(self, axes: plt.Axes, color: str, **kwargs):
        """Plot the BB measured position"""
        x, y, z = create_sphere_surface(
            radius=self.bb_config.bb_size_mm / 2, center=self.measured_position
        )
        axes.plot_surface(x, y, z, color=color, **kwargs)


def create_sphere_surface(
    radius: float, center: Point
) -> tuple[np.ndarray, np.ndarray, np.ndarray]:
    """Create a sphere surface for plotting"""
    u = np.linspace(0, 2 * np.pi, 100)
    v = np.linspace(0, np.pi, 100)
    x = radius * np.outer(np.cos(u), np.sin(v)) + center.x
    y = radius * np.outer(np.sin(u), np.sin(v)) + center.y
    z = radius * np.outer(np.ones(np.size(u)), np.cos(v)) + center.z
    return x, y, z


class Axis(enum.Enum):
    GANTRY = "Gantry"  #:
    COLLIMATOR = "Collimator"  #:
    COUCH = "Couch"  #:
    GB_COMBO = "GB Combo"  #:
    GBP_COMBO = "GBP Combo"  #:
    EPID = "Epid"  #:
    REFERENCE = "Reference"  #:


class WinstonLutz2DResult(ResultBase):
    variable_axis: str  #:
    bb_location: PointSerialized  #:
    cax2epid_vector: VectorSerialized  #:
    cax2epid_distance: float  #:
    cax2bb_distance: float  #:
    cax2bb_vector: VectorSerialized  #:
    field_cax: PointSerialized  #:


class WinstonLutzResult(ResultBase):
    """This class should not be called directly. It is returned by the ``results_data()`` method.
    It is a dataclass under the hood and thus comes with all the dunder magic.

    Use the following attributes as normal class attributes."""

    num_gantry_images: int  #:
    num_gantry_coll_images: int  #:
    num_coll_images: int  #:
    num_couch_images: int  #:
    num_total_images: int  #:
    max_2d_cax_to_bb_mm: float  #:
    median_2d_cax_to_bb_mm: float  #:
    mean_2d_cax_to_bb_mm: float  #:
    max_2d_cax_to_epid_mm: float  #:
    median_2d_cax_to_epid_mm: float  #:
    mean_2d_cax_to_epid_mm: float  #:
    gantry_3d_iso_diameter_mm: float  #:
    max_gantry_rms_deviation_mm: float  #:
    max_epid_rms_deviation_mm: float  #:
    gantry_coll_3d_iso_diameter_mm: float  #:
    coll_2d_iso_diameter_mm: float  #:
    max_coll_rms_deviation_mm: float  #:
    couch_2d_iso_diameter_mm: float  #:
    max_couch_rms_deviation_mm: float  #:
    image_details: list[WinstonLutz2DResult]  #:
    keyed_image_details: dict[str, WinstonLutz2DResult]  #:


class WinstonLutzMultiTargetMultiFieldResult(ResultBase):
    """This class should not be called directly. It is returned by the ``results_data()`` method.
    It is a dataclass under the hood and thus comes with all the dunder magic.

    Use the following attributes as normal class attributes."""

    num_total_images: int  #:
    max_2d_field_to_bb_mm: float  #:
    median_2d_field_to_bb_mm: float  #:
    mean_2d_field_to_bb_mm: float  #:
    bb_arrangement: tuple[BBConfig, ...]  #:
    bb_maxes: dict[str, float]  #:


def is_near_center(region: RegionProperties, *args, **kwargs) -> bool:
    """Whether the bb is <2cm from the center of the field"""
    dpmm = kwargs["dpmm"]
    shape = kwargs["shape"]
    extent_limit_mm = 20
    bottom, left, top, right = region.bbox
    bb_center_x = left + (right - left) / 2
    bb_center_y = bottom + (top - bottom) / 2
    x_lo_limit = shape[1] / 2 - dpmm * extent_limit_mm
    x_hi_limit = shape[1] / 2 + dpmm * extent_limit_mm
    is_bb_x_centered = x_lo_limit < bb_center_x < x_hi_limit
    y_lo_limit = shape[0] / 2 - dpmm * extent_limit_mm
    y_hi_limit = shape[0] / 2 + dpmm * extent_limit_mm
    is_bb_y_centered = y_lo_limit < bb_center_y < y_hi_limit
    return is_bb_x_centered and is_bb_y_centered


def is_modest_size(region: RegionProperties, *args, **kwargs) -> bool:
    """Decide whether the ROI is roughly the size of a BB; not noise and not an artifact. Used to find the BB."""
    bb_area = region.area_filled / (kwargs["dpmm"] ** 2)
    bb_size = kwargs["bb_size"]
    larger_bb_area = np.pi * ((bb_size + 2) / 2) ** 2
    smaller_bb_area = max(
        (np.pi * ((bb_size - 2) / 2) ** 2, 2)
    )  # set a min of 2 to avoid a lower bound of 0 when radius=2. This is much more likely to find noise in a block.
    return smaller_bb_area < bb_area < larger_bb_area


def is_square(region: RegionProperties, *args, **kwargs) -> bool:
    """Decide if the ROI is square in nature by testing the filled area vs bounding box. Used to find the BB."""
    actual_fill_ratio = region.filled_area / region.bbox_area
    return actual_fill_ratio > 0.8


def is_right_square_size(region: RegionProperties, *args, **kwargs) -> bool:
    """Decide if the ROI is square in nature by testing the filled area vs bounding box. Used to find the BB."""
    field_area = region.area_filled / (kwargs["dpmm"] ** 2)
    rad_size = max((kwargs["rad_size"], 5))
    larger_bb_area = (rad_size + 5) ** 2
    smaller_bb_area = (rad_size - 5) ** 2
    return smaller_bb_area < field_area < larger_bb_area


class WLBaseImage(image.LinacDicomImage):
    """Base class for a WL Image. Represents a single image with N fields and M BBs.

    Methods are provided to find the field CAXs and BBs and matching to the expected locations.
    """

    field_caxs: list[Point]
    bb_positions: list[Point]
    bb_arrangement: tuple[BBConfig]
    arrangement_matches: dict[
        str, BBFieldMatch
    ]  # a field CAX and BB matched to their respective nominal locations

    def __init__(
        self,
        file: str | BinaryIO | Path,
        use_filenames: bool = False,
        **kwargs,
    ):
        """
        Parameters
        ----------
        file : str
            Path to the image file.
        use_filenames: bool
            Whether to try to use the file name to determine axis values.
            Useful for Elekta machines that do not include that info in the DICOM data.
        """
        # override detection conditions if passed
        if conditions := kwargs.pop("detection_conditions", False):
            self.detection_conditions = conditions
        super().__init__(file, use_filenames=use_filenames, **kwargs)
        self._is_analyzed = False
        self.flipud()

    def analyze(
        self,
        bb_arrangement: tuple[BBConfig],
        is_open_field: bool = False,
        is_low_density: bool = False,
        shift_vector: Vector | None = None,
    ) -> (tuple[Point], tuple[Point]):
        """Analyze the image for BBs and field CAXs.

        Parameters
        ----------
        bb_arrangement : tuple[BBConfig]
            The expected BB locations.
        is_open_field : bool
            Whether the field is open or not. If open, only one CAX is expected.
        is_low_density : bool
            Whether the BBs are low density (e.g. kV images).
        shift_vector : Vector, optional
            A vector to shift the detected BBs by. Useful for images that are not perfectly aligned.
        """
        self.check_inversion_by_histogram(percentiles=(0.01, 50, 99.99))
        self._clean_edges()
        self.ground()
        self.normalize()
        self.bb_arrangement = bb_arrangement
        field_caxs = self.find_field_centroids(is_open_field=is_open_field)
        field_matches = self.find_field_matches(field_caxs)
        detected_bb_points = self.find_bb_centroids(
            bb_diameter_mm=bb_arrangement[0].bb_size_mm,
            low_density=is_low_density,
        )
        if shift_vector:
            # apply shift to detected BB points
            sup_inf = bb_projection_long(
                offset_in=shift_vector.y,
                offset_left=-shift_vector.x,  # negative because left is negative x
                offset_up=shift_vector.x,
                sad=self.sad,
                gantry=self.gantry_angle,
                couch=self.couch_angle,
            )
            lat = bb_projection_gantry_plane(
                offset_left=-shift_vector.x,  # negative because left is negative x
                offset_up=shift_vector.z,
                offset_in=shift_vector.y,
                sad=self.sad,
                gantry=self.gantry_angle,
                couch=self.couch_angle,
            )
            # convert from mm to pixels and add to the detected points
            for p in detected_bb_points:
                p.x += lat * self.dpmm
                p.y += sup_inf * self.dpmm
        bb_matches = self.find_bb_matches(detected_points=detected_bb_points)
        if len(bb_matches) != len(field_matches):
            raise ValueError("The number of detected fields and BBs do not match")
        if not field_matches:
            raise ValueError("No fields were detected")
        if not bb_matches:
            raise ValueError(BB_ERROR_MESSAGE)
        # we now have field CAXs and BBs matched to their respective nominal locations
        # merge the field and BBs per arrangement position
        combined_matches = {}
        for bb_name, bb_match in bb_matches.items():
            combined_matches[bb_name] = BBFieldMatch(
                epid=self.center,
                field=field_matches[bb_name],
                bb=bb_match,
                dpmm=self.dpmm,
                gantry_angle=self.gantry_angle,
                couch_angle=self.couch_angle,
                sad=self.sad,
            )
        self._is_analyzed = True
        self.arrangement_matches = combined_matches

    def find_field_centroids(self, is_open_field: bool) -> list[Point]:
        """Find the field CAX(s) in the image. If the field is open or this is a vanilla WL, only one CAX is found."""
        if is_open_field:
            p = self.center
        else:
            # TODO: Use metrics field finder
            # can't use it out of the box because the
            # analyze method doesn't pass the field size
            # using the global field locator without size will
            # find several other unrelated fields and show up in the image
            # the metric algorithm should have a post-processing function parameter
            min, max = np.percentile(self.array, [5, 99.9])
            threshold_img = self.as_binary((max - min) / 2 + min)
            filled_img = ndimage.binary_fill_holes(threshold_img)
            coords = ndimage.center_of_mass(filled_img)
            p = Point(x=coords[-1], y=coords[0])
        return [p]

    def find_field_matches(self, detected_points: list[Point]) -> dict[str, Point]:
        """Find matches between detected field points and the arrangement. See ``find_bb_matches`` for more info."""
        return self.find_bb_matches(detected_points)

    def find_bb_centroids(
        self, bb_diameter_mm: float, low_density: bool
    ) -> list[Point]:
        """Find BBs in the image. This method can return MORE than the desired number of BBs. Matching
        of the detected BBs vs the expected BBs is done in the ``find_bb_matches`` method.
        """
        bb_tolerance_mm = self._calculate_bb_tolerance(bb_diameter_mm)
        centers = self.compute(
            metrics=SizedDiskLocator.from_center_physical(
                expected_position_mm=(0, 0),
                search_window_mm=(40 + bb_diameter_mm, 40 + bb_diameter_mm),
                radius_mm=bb_diameter_mm / 2,
                radius_tolerance_mm=bb_tolerance_mm,
                invert=not low_density,
                detection_conditions=self.detection_conditions,
            )
        )
        return centers

    def find_bb_matches(self, detected_points: list[Point]) -> dict[str, Point]:
        """Given an arrangement and detected BB positions, find the bbs that are closest to the expected positions.

        This is to prevent false positives from being detected as BBs (e.g. noise, couch, etc).
        The detected BBs are matched to the expected BBs based on proximity.

        These matches are linked to the individual BB arrangement by arrangement name.
        """
        bbs = {}
        for bb_arng in self.bb_arrangement:
            nominal_point = self.nominal_bb_position(bb_arng)
            distances = [
                nominal_point.distance_to(found_point)
                for found_point in detected_points
            ]
            min_distance = min(distances)
            min_distance_idx = distances.index(min_distance)
            if min_distance < 20 * self.dpmm:
                bbs[bb_arng.name] = detected_points[min_distance_idx]
        return bbs

    def field_to_bb_distances(self) -> list[float]:
        """The distances from the field CAXs to the BBs in mm. Useful for metrics as this is only
        the resulting floats vs a dict of points."""
        return [
            match.bb_field_distance_mm for match in self.arrangement_matches.values()
        ]

    def epid_to_bb_distances(self) -> list[float]:
        """The distances from the EPID center to the BBs in mm. Useful for metrics as this is only
        the resulting floats vs a dict of points."""
        return [
            match.bb_epid_distance_mm for match in self.arrangement_matches.values()
        ]

    def plot(
        self,
        ax: plt.Axes | None = None,
        show: bool = True,
        clear_fig: bool = False,
        zoom: bool = True,
        legend: bool = True,
    ) -> plt.Axes:
        """Plot an individual WL image.

        Parameters
        ----------
        ax : None, plt.Axes
            The axis to plot to. If None, a new figure is created.
        show : bool
            Whether to show the plot.
        clear_fig : bool
            Whether to clear the figure before plotting.
        zoom : bool
            Whether to zoom in on the BBs. If False, no zooming is done and the entire image is shown.
        legend : bool
            Whether to show the legend.
        """
        ax = super().plot(ax=ax, show=False, clear_fig=clear_fig, show_metrics=True)
        # show EPID center
        ax.axvline(x=self.epid.x, color="b")
        epid_handle = ax.axhline(y=self.epid.y, color="b")
        # show the field CAXs
        for match in self.arrangement_matches.values():
            (field_handle,) = ax.plot(match.field.x, match.bb.y, "gs", ms=8)
            (bb_handle,) = ax.plot(match.bb.x, match.bb.y, "co", ms=10)
        if legend:
            ax.legend(
                (field_handle, bb_handle, epid_handle),
                ("Field CAX", "Detected BB", "EPID Center"),
                loc="upper right",
            )

        if zoom:
            # find the x and y limits based on the detected BB positions
            # and add a margin of 20mm
            min_x = (
                min([match.bb.x for match in self.arrangement_matches.values()])
                - 20 * self.dpmm
            )
            min_y = (
                min([match.bb.y for match in self.arrangement_matches.values()])
                - 20 * self.dpmm
            )
            max_x = (
                max([match.bb.x for match in self.arrangement_matches.values()])
                + 20 * self.dpmm
            )
            max_y = (
                max([match.bb.y for match in self.arrangement_matches.values()])
                + 20 * self.dpmm
            )
            ax.set_ylim([min_y, max_y])
            ax.set_xlim([min_x, max_x])
        ax.set_yticklabels([])
        ax.set_xticklabels([])
        ax.set_title("\n".join(wrap(Path(self.path).name, 30)), fontsize=10)
        ax.set_xlabel(
            f"G={self.gantry_angle:.0f}, B={self.collimator_angle:.0f}, P={self.couch_angle:.0f}"
        )
        ax.set_ylabel(f"Max Nominal to BB: {max(self.field_to_bb_distances()):3.2f}mm")
        if show:
            plt.show()
        return ax

    def nominal_bb_position(self, bb_config: BBConfig) -> Point:
        """Calculate the expected point position in 2D"""
        shift_y_mm = bb_projection_long(
            offset_in=bb_config.offset_in_mm,
            offset_up=bb_config.offset_up_mm,
            offset_left=bb_config.offset_left_mm,
            sad=self.sad,
            gantry=self.gantry_angle,
            couch=self.couch_angle,
        )
        shift_x_mm = bb_projection_gantry_plane(
            offset_left=bb_config.offset_left_mm,
            offset_up=bb_config.offset_up_mm,
            sad=self.sad,
            gantry=self.gantry_angle,
            couch=self.couch_angle,
            offset_in=bb_config.offset_in_mm,
        )
        # the field can be asymmetric, so use center of image
        expected_y = self.epid.y - shift_y_mm * self.dpmm
        expected_x = self.epid.x + shift_x_mm * self.dpmm
        return Point(x=expected_x, y=expected_y)

    @property
    def epid(self) -> Point:
        """Center of the EPID panel"""
        return self.center

    def _calculate_bb_tolerance(self, bb_diameter: float) -> int:
        """Calculate the BB tolerance based on the BB diameter.
        Min will be 2 for 1.5mm and under. Will be 4 for diameters at or above 30mm."""
        y = (2, 4)
        x = (1.5, 30)
        return np.interp(bb_diameter, x, y)

    @property
    def variable_axis(self) -> Axis:
        """The axis that is varying.

        There are five types of images:

        * Reference : All axes are at 0.
        * Gantry: All axes but gantry at 0.
        * Collimator : All axes but collimator at 0.
        * Couch : All axes but couch at 0.
        * Combo : More than one axis is not at 0.
        """
        G0 = is_close(self.gantry_angle, [0, 360])
        B0 = is_close(self.collimator_angle, [0, 360])
        P0 = is_close(self.couch_angle, [0, 360])
        if G0 and B0 and not P0:
            return Axis.COUCH
        elif G0 and P0 and not B0:
            return Axis.COLLIMATOR
        elif P0 and B0 and not G0:
            return Axis.GANTRY
        elif P0 and B0 and G0:
            return Axis.REFERENCE
        elif P0:
            return Axis.GB_COMBO
        else:
            return Axis.GBP_COMBO

    def _clean_edges(self, window_size: int = 2) -> None:
        """Clean the edges of the image to be near the background level."""

        def has_noise(self, window_size):
            """Helper method to determine if there is spurious signal at any of the image edges.

            Determines if the min or max of an edge is within 10% of the baseline value and trims if not.
            """
            near_min, near_max = np.percentile(self.array, [5, 99.5])
            img_range = near_max - near_min
            top = self[:window_size, :]
            left = self[:, :window_size]
            bottom = self[-window_size:, :]
            right = self[:, -window_size:]
            edge_array = np.concatenate(
                (top.flatten(), left.flatten(), bottom.flatten(), right.flatten())
            )
            edge_too_low = edge_array.min() < (near_min - img_range / 10)
            edge_too_high = edge_array.max() > (near_max + img_range / 10)
            return edge_too_low or edge_too_high

        safety_stop = np.min(self.shape) / 10
        while has_noise(self, window_size) and safety_stop > 0:
            self.crop(window_size)
            safety_stop -= 1


class WinstonLutz2D(WLBaseImage, ResultsDataMixin[WinstonLutz2DResult]):
    """Holds individual Winston-Lutz EPID images, image properties, and automatically finds the field CAX and BB."""

    bb: Point
    field_cax: Point
    bb_arrangement: tuple[BBConfig]
    is_from_tiff: bool = False
    detection_conditions: list[callable] = [
        is_right_size_bb,
        is_round,
        is_right_circumference,
        is_symmetric,
        is_solid,
    ]

    def analyze(
        self,
        bb_size_mm: float = 5,
        low_density_bb: bool = False,
        open_field: bool = False,
        shift_vector: Vector | None = None,
    ) -> None:
        """Analyze the image. See WinstonLutz.analyze for parameter details."""
        bb_config = BBArrangement.ISO
        bb_config[0].bb_size_mm = bb_size_mm
        super().analyze(
            bb_arrangement=bb_config,
            is_open_field=open_field,
            is_low_density=low_density_bb,
            shift_vector=shift_vector,
        )
        self.bb_arrangement = bb_config
        # these are set for the deprecated properties of the 2D analysis specifically where 1 field and 1 bb are expected.
        self.field_cax = self.arrangement_matches["Iso"].field
        self.bb = self.arrangement_matches["Iso"].bb

    def __repr__(self):
        return f"WLImage(gantry={self.gantry_angle:.1f}, coll={self.collimator_angle:.1f}, couch={self.couch_angle:.1f})"

    def to_axes(self) -> str:
        """Give just the axes values as a human-readable string"""
        return f"Gantry={self.gantry_angle:.1f}, Coll={self.collimator_angle:.1f}, Couch={self.couch_angle:.1f}"

    @property
    def cax2bb_vector(self) -> Vector:
        """The vector in mm from the CAX to the BB."""
        dist = (self.bb - self.field_cax) / self.dpmm
        return Vector(dist.x, dist.y, dist.z)

    @property
    def cax2bb_distance(self) -> float:
        """The scalar distance in mm from the CAX to the BB."""
        dist = self.field_cax.distance_to(self.bb)
        return dist / self.dpmm

    @property
    def cax2epid_vector(self) -> Vector:
        """The vector in mm from the CAX to the EPID center pixel"""
        dist = (self.epid - self.field_cax) / self.dpmm
        return Vector(dist.x, dist.y, dist.z)

    @property
    def cax2epid_distance(self) -> float:
        """The scalar distance in mm from the CAX to the EPID center pixel"""
        return self.field_cax.distance_to(self.epid) / self.dpmm

    def save_plot(self, filename: str, **kwargs):
        """Save the image plot to file."""
        self.plot(show=False)
        plt.tight_layout()
        plt.savefig(filename, **kwargs)

    @property
    def variable_axis(self) -> Axis:
        """The axis that is varying.

        There are five types of images:

        * Reference : All axes are at 0.
        * Gantry: All axes but gantry at 0.
        * Collimator : All axes but collimator at 0.
        * Couch : All axes but couch at 0.
        * Combo : More than one axis is not at 0.
        """
        G0 = is_close(self.gantry_angle, [0, 360])
        B0 = is_close(self.collimator_angle, [0, 360])
        P0 = is_close(self.couch_angle, [0, 360])
        if G0 and B0 and not P0:
            return Axis.COUCH
        elif G0 and P0 and not B0:
            return Axis.COLLIMATOR
        elif P0 and B0 and not G0:
            return Axis.GANTRY
        elif P0 and B0 and G0:
            return Axis.REFERENCE
        elif P0:
            return Axis.GB_COMBO
        else:
            return Axis.GBP_COMBO

    def _generate_results_data(self) -> WinstonLutz2DResult:
        """Present the results data and metadata as a dataclass or dict.
        The default return type is a dataclass."""
        if not self._is_analyzed:
            raise ValueError("The image is not analyzed. Use .analyze() first.")

        return WinstonLutz2DResult(
            variable_axis=self.variable_axis.value,
            cax2bb_vector=self.cax2bb_vector,
            cax2epid_vector=self.cax2epid_vector,
            cax2bb_distance=self.cax2bb_distance,
            cax2epid_distance=self.cax2epid_distance,
            bb_location=self.bb,
            field_cax=self.field_cax,
        )


class WinstonLutz(ResultsDataMixin[WinstonLutzResult]):
    """Class for performing a Winston-Lutz test of the radiation isocenter."""

    images: list[WinstonLutz2D]  #:
    machine_scale: MachineScale  #:
    image_type = WinstonLutz2D
    bb: BB3D  # 3D representation of the BB; there is a .bb object for 2D images but is a 2D representation
    is_from_cbct: bool = False
    _bb_diameter: float
    _virtual_shift: str | None = None
    detection_conditions: list[callable] = [
        is_right_size_bb,
        is_round,
        is_right_circumference,
        is_symmetric,
        is_solid,
    ]

    def __init__(
        self,
        directory: str | list[str] | Path,
        use_filenames: bool = False,
        axis_mapping: dict[str, tuple[int, int, int]] | None = None,
        axes_precision: int | None = None,
        dpi: float | None = None,
        sid: float | None = None,
    ):
        """
        Parameters
        ----------
        directory : str, list[str]
            Path to the directory of the Winston-Lutz EPID images or a list of the image paths
        use_filenames: bool
            Whether to try to use the file name to determine axis values.
            Useful for Elekta machines that do not include that info in the DICOM data.
            This is mutually exclusive to axis_mapping. If True, axis_mapping is ignored.
        axis_mapping: dict
            An optional way of instantiating by passing each file along with the axis values.
            Structure should be <filename>: (<gantry>, <coll>, <couch>).
        axes_precision: int | None
            How many significant digits to represent the axes values. If None, no precision is set and the input/DICOM values are used raw.
            If set to an integer, rounds the axes values (gantry, coll, couch) to that many values. E.g. gantry=0.1234 => 0.1 with precision=1.
            This is mostly useful for plotting/rounding (359.9=>0) and if using the ``keyed_image_details`` with ``results_data``.
        dpi
            The dots-per-inch setting. Only needed if using TIFF images and the images do not contain the resolution tag.
            An error will raise if dpi is not passed and the TIFF resolution cannot be determined.
        sid
            The Source-to-Image distance in mm. Only needed when using TIFF images.
        """
        self.images = []
        if axis_mapping and not use_filenames:
            for filename, (gantry, coll, couch) in axis_mapping.items():
                self.images.append(
                    self._load_image(
                        Path(directory) / filename,
                        sid=sid,
                        dpi=dpi,
                        gantry=gantry,
                        coll=coll,
                        couch=couch,
                        axes_precision=axes_precision,
                    )
                )
        elif isinstance(directory, list):
            for file in directory:
                if is_image(file):
                    self.images.append(
                        self._load_image(
                            file,
                            dpi=dpi,
                            sid=sid,
                            use_filenames=use_filenames,
                            axes_precision=axes_precision,
                        )
                    )
        elif not osp.isdir(directory):
            raise ValueError(
                "Invalid directory passed. Check the correct method and file was used."
            )
        else:
            image_files = image.retrieve_image_files(directory)
            for file in image_files:
                self.images.append(
                    self._load_image(
                        file,
                        dpi=dpi,
                        sid=sid,
                        use_filenames=use_filenames,
                        axes_precision=axes_precision,
                    )
                )
        if len(self.images) < 2:
            raise ValueError(
                "<2 valid WL images were found in the folder/file or passed. Ensure you chose the correct folder/file for analysis."
            )
        self.images.sort(
            key=lambda i: (i.gantry_angle, i.collimator_angle, i.couch_angle)
        )
        self._is_analyzed = False

    def _load_image(
        self,
        file: str | Path,
        sid: float | None,
        dpi: float | None,
        **kwargs,
    ) -> WinstonLutz2D:
        """A helper method to load either DICOM or TIFF files appropriately."""
        try:
            return self.image_type(
                file, detection_conditions=self.detection_conditions, **kwargs
            )
        except AttributeError:
            if kwargs.get("gantry") is None:
                raise ValueError(
                    "TIFF images detected. Must pass `axis_mapping` parameter."
                )
            if sid is None:
                raise ValueError("TIFF images detected. Must pass `sid` parameter")
            with io.BytesIO() as stream:
                ds = tiff_to_dicom(
                    tiff_file=file,
                    sid=sid,
                    dpi=dpi,
                    gantry=kwargs.pop("gantry"),
                    coll=kwargs.pop("coll"),
                    couch=kwargs.pop("couch"),
                )
                ds.save_as(stream, write_like_original=False)
                img = self.image_type(
                    stream, detection_conditions=self.detection_conditions, **kwargs
                )
                if not img.dpmm:
                    raise ValueError(
                        "TIFF images were detected but the dpi tag was not available. Pass the `dpi` parameter manually."
                    )
                img.filter(size=0.01, kind="median")
                return img

    @classmethod
    def from_demo_images(cls, **kwargs):
        """Instantiate using the demo images.

        Parameters
        ----------
        kwargs
            See parameters of the __init__ method for details.
        """
        demo_file = retrieve_demo_file(name="winston_lutz.zip")
        return cls.from_zip(demo_file, **kwargs)

    @classmethod
    def from_zip(cls, zfile: str | BinaryIO | Path, **kwargs):
        """Instantiate from a zip file rather than a directory.

        Parameters
        ----------
        zfile
            Path to the archive file.
        kwargs
            See parameters of the __init__ method for details.
        """
        with TemporaryZipDirectory(zfile) as tmpz:
            obj = cls(tmpz, **kwargs)
        return obj

    @classmethod
    def from_url(cls, url: str, **kwargs):
        """Instantiate from a URL.

        Parameters
        ----------
        url : str
            URL that points to a zip archive of the DICOM images.
        kwargs
            See parameters of the __init__ method for details.
        """
        zfile = get_url(url)
        return cls.from_zip(zfile, **kwargs)

    @classmethod
    def from_cbct_zip(cls, file: Path | str, raw_pixels: bool = False, **kwargs):
        """Instantiate from a zip file containing CBCT images.

        Parameters
        ----------
        file
            Path to the archive file.
        raw_pixels
            If True, uses the raw pixel values of the DICOM files. If False, uses the rescaled Hounsfield units.
            Generally, this should be true.
        kwargs
            See parameters of the __init__ method for details.
        """
        with TemporaryZipDirectory(file) as tmpz:
            obj = cls.from_cbct(tmpz, raw_pixels=raw_pixels, **kwargs)
        return obj

    @classmethod
    def from_cbct(cls, directory: Path | str, raw_pixels: bool = False, **kwargs):
        """Create a 4-angle WL test from a CBCT dataset.

        The dataset is loaded and the array is "viewed" from top, bottom, left, and right to create the 4 angles.
        The dataset has to be rescaled so that the z-axis spacing is equal to the x/y axis. This is because the
        typical slice thickness is much larger than the in-plane resolution.

        Parameters
        ----------
        directory
            The directory containing the CBCT DICOM files.
        raw_pixels
            If True, uses the raw pixel values of the DICOM files. If False, uses the rescaled Hounsfield units.
            Generally, this should be true.
        kwargs
            See parameters of the __init__ method for details.
        """
        dicom_stack = DicomImageStack(
            folder=directory, min_number=10, raw_pixels=raw_pixels
        )
        np_stack = np.stack(dicom_stack.images, axis=-1)
        zoom_ratio = (
            1,
            dicom_stack.metadata.SliceThickness / dicom_stack.metadata.PixelSpacing[0],
        )
        left_arr = np.rot90(
            zoom(
                np_stack.max(axis=0),
                zoom=zoom_ratio,
                grid_mode=True,
                mode="nearest",
                order=1,
            ),
            k=1,
        )
        top_arr = np.rot90(
            zoom(
                np_stack.max(axis=1),
                zoom=zoom_ratio,
                grid_mode=True,
                mode="nearest",
                order=1,
            ),
            k=1,
        )
        right_arr = np.fliplr(left_arr)
        bottom_arr = np.fliplr(top_arr)
        dicom_dir = Path(tempfile.mkdtemp())
        dpi = 25.4 / dicom_stack.metadata.PixelSpacing[0]
        for array, gantry in zip(
            (left_arr, top_arr, right_arr, bottom_arr), (270, 0, 90, 180)
        ):
            ds = array_to_dicom(
                array=np.ascontiguousarray(array),  # pydicom complains due to np.rot90
                sid=1000,
                gantry=gantry,
                coll=0,
                couch=0,
                dpi=dpi,
            )
            ds.save_as(dicom_dir / f"G={gantry}", write_like_original=False)
        # now we load these as normal images into the WL algorithm
        instance = cls(dicom_dir, **kwargs)
        instance.is_from_cbct = True
        return instance

    @staticmethod
    def run_demo() -> None:
        """Run the Winston-Lutz demo, which loads the demo files, prints results, and plots a summary image."""
        wl = WinstonLutz.from_demo_images()
        wl.analyze(machine_scale=MachineScale.VARIAN_IEC)
        print(wl.results())
        wl.plot_summary()

    def analyze(
        self,
        bb_size_mm: float = 5,
        machine_scale: MachineScale = MachineScale.IEC61217,
        low_density_bb: bool = False,
        open_field: bool = False,
        apply_virtual_shift: bool = False,
    ) -> None:
        """Analyze the WL images.

        Parameters
        ----------
        bb_size_mm
            The expected diameter of the BB in mm. The actual size of the BB can be +/-2mm from the passed value.
        machine_scale
            The scale of the machine. Shift vectors depend on this value.
        low_density_bb
            Set this flag to True if the BB is lower density than the material surrounding it.
        open_field
            If True, sets the field center to the EPID center under the assumption the field is not the focus of interest or is too wide to be calculated.
            This is often helpful for kV WL analysis where the blades are wide open and even then the blade edge is of
            less interest than simply the imaging iso vs the BB.
        apply_virtual_shift
            If True, applies a virtual shift to the BBs based on the shift necessary to place the BB at the radiation isocenter.
        """
        self.machine_scale = machine_scale
        if self.is_from_cbct:
            low_density_bb = True
            open_field = True
        for img in self.images:
            img.analyze(bb_size_mm, low_density_bb, open_field)
        if apply_virtual_shift:
            shift = self.bb_shift_vector
            self._virtual_shift = self.bb_shift_instructions()
            for img in self.images:
                img.analyze(bb_size_mm, low_density_bb, open_field, shift_vector=shift)
        bb_config = BBArrangement.ISO[0]
        bb_config.bb_size_mm = bb_size_mm
        self.bb = BB3D(
            bb_config=bb_config,
            ray_lines=[
                img.arrangement_matches["Iso"].bb_to_field_projection
                for img in self.images
            ],
        )
        self._is_analyzed = True
        self._bb_diameter = bb_size_mm

    @lru_cache()
    def _minimize_axis(self, axes: Axis | tuple[Axis, ...] = (Axis.GANTRY,)):
        """Return the minimization result of the given axis."""
        if isinstance(axes, Axis):
            axes = (axes,)

        things = [
            # we want the bb<->field because the BB is our reference point for vanilla WL
            # whether it's BB->field or field->BB is irrelevant for this case; we are not determining shift here.
            image.arrangement_matches["Iso"].bb_to_field_projection
            for image in self.images
            if image.variable_axis in (axes + (Axis.REFERENCE,))
        ]
        if len(things) <= 1:
            raise ValueError(
                "Not enough images of the given type to identify the axis isocenter"
            )
        initial_guess = np.array([0, 0, 0])
        bounds = [(-20, 20), (-20, 20), (-20, 20)]
        result = optimize.minimize(
            max_distance_to_lines, initial_guess, args=things, bounds=bounds
        )
        return result

    @property
    def gantry_iso_size(self) -> float:
        """The diameter of the 3D gantry isocenter size in mm. Only images where the collimator
        and couch were at 0 are used to determine this value."""
        num_gantry_like_images = self._get_images((Axis.GANTRY, Axis.REFERENCE))[0]
        if num_gantry_like_images > 1:
            return self._minimize_axis(Axis.GANTRY).fun * 2
        else:
            return 0

    @property
    def gantry_coll_iso_size(self) -> float:
        """The diameter of the 3D gantry isocenter size in mm *including collimator and gantry/coll combo images*.
        Images where the couch!=0 are excluded."""
        num_gantry_like_images = self._get_images(
            (Axis.GANTRY, Axis.COLLIMATOR, Axis.GB_COMBO, Axis.REFERENCE)
        )[0]
        if num_gantry_like_images > 1:
            return (
                self._minimize_axis((Axis.GANTRY, Axis.COLLIMATOR, Axis.GB_COMBO)).fun
                * 2
            )
        else:
            return 0

    @staticmethod
    def _find_max_distance_between_points(images) -> float:
        """Find the maximum distance between a set of points. Used for 2D images like collimator and couch."""
        points = [
            Point(image.cax2bb_vector.x, image.cax2bb_vector.y) for image in images
        ]
        dists = []
        for point1 in points:
            for point2 in points:
                p = point1.distance_to(point2)
                dists.append(p)
        return max(dists)

    @property
    def collimator_iso_size(self) -> float:
        """The 2D collimator isocenter size (diameter) in mm. The iso size is in the plane
        normal to the gantry."""
        num_collimator_like_images, images = self._get_images(
            (Axis.COLLIMATOR, Axis.REFERENCE)
        )
        if num_collimator_like_images > 1:
            return self._find_max_distance_between_points(images)
        else:
            return 0

    @property
    def couch_iso_size(self) -> float:
        """The diameter of the 2D couch isocenter size in mm. Only images where
        the gantry and collimator were at zero are used to determine this value."""
        num_couch_like_images, images = self._get_images((Axis.COUCH, Axis.REFERENCE))
        if num_couch_like_images > 1:
            return self._find_max_distance_between_points(images)
        else:
            return 0

    @property
    def bb_shift_vector(self) -> Vector:
        """The shift necessary to place the BB at the radiation isocenter.
        The values are in the coordinates defined in the documentation.

        The shift is based on the paper by Low et al. See online documentation for more.
        """
        A = np.empty([2 * len(self.images), 3])
        epsilon = np.empty([2 * len(self.images), 1])
        for idx, img in enumerate(self.images):
            # convert from input scale to Varian scale
            # Low's paper assumes Varian scale input and this is easier than changing the actual signs in the equation which have a non-intuitive relationship
            gantry, _, couch = convert(
                input_scale=self.machine_scale,
                output_scale=MachineScale.VARIAN_STANDARD,
                gantry=img.gantry_angle,
                collimator=img.collimator_angle,
                rotation=img.couch_angle,
            )
            A[2 * idx : 2 * idx + 2, :] = np.array(
                # note the signs are different than the paper; based on
                # synthetic data we can prove this. See docs
                [
                    [-cos(couch), sin(couch), 0],
                    [
                        cos(gantry) * sin(couch),
                        cos(gantry) * cos(couch),
                        -sin(gantry),
                    ],
                ]
            )  # equation 6 (minus delta)
            epsilon[2 * idx : 2 * idx + 2] = np.array(
                [[img.cax2bb_vector.y], [img.cax2bb_vector.x]]
            )  # equation 7

        B = linalg.pinv(A)
        delta = B.dot(epsilon)  # equation 9
        # we use the negative for all values because it's from the iso POV -> linac not the linac -> iso POV
        return Vector(x=-delta[1][0], y=-delta[0][0], z=-delta[2][0])

    def bb_shift_instructions(
        self,
        couch_vrt: float | None = None,
        couch_lng: float | None = None,
        couch_lat: float | None = None,
    ) -> str:
        """Returns a string describing how to shift the BB to the radiation isocenter looking from the foot of the couch.
        Optionally, the current couch values can be passed in to get the new couch values. If passing the current
        couch position all values must be passed.

        Parameters
        ----------
        couch_vrt : float
            The current couch vertical position in cm.
        couch_lng : float
            The current couch longitudinal position in cm.
        couch_lat : float
            The current couch lateral position in cm.
        """
        sv = self.bb_shift_vector
        x_dir = "LEFT" if sv.x < 0 else "RIGHT"
        y_dir = "IN" if sv.y > 0 else "OUT"
        z_dir = "UP" if sv.z > 0 else "DOWN"
        move = f"{x_dir} {abs(sv.x):2.2f}mm; {y_dir} {abs(sv.y):2.2f}mm; {z_dir} {abs(sv.z):2.2f}mm"
        if all(val is not None for val in [couch_vrt, couch_lat, couch_lng]):
            new_lat = round(couch_lat + sv.x / 10, 2)
            new_vrt = round(couch_vrt + sv.z / 10, 2)
            new_lng = round(couch_lng + sv.y / 10, 2)
            move += f"\nNew couch coordinates (mm): VRT: {new_vrt:3.2f}; LNG: {new_lng:3.2f}; LAT: {new_lat:3.2f}"
        return move

    @argue.options(value=("all", "range"))
    def axis_rms_deviation(
        self, axis: Axis | tuple[Axis, ...] = Axis.GANTRY, value: str = "all"
    ) -> Iterable | float:
        """The RMS deviations of a given axis/axes.

        Parameters
        ----------
        axis : ('Gantry', 'Collimator', 'Couch', 'Epid', 'GB Combo',  'GBP Combo')
            The axis desired.
        value : {'all', 'range'}
            Whether to return all the RMS values from all images for that axis, or only return the maximum range of
            values, i.e. the 'sag'.
        """
        if isinstance(axis, Iterable):
            axis = [convert_to_enum(ax, Axis) for ax in axis]
        else:
            axis = convert_to_enum(axis, Axis)
        if axis != Axis.EPID:
            attr = "cax2bb_vector"
        else:
            attr = "cax2epid_vector"
            axis = (Axis.GANTRY, Axis.COLLIMATOR, Axis.REFERENCE)
        imgs = self._get_images(axis=axis)[1]
        if len(imgs) <= 1:
            return (0,)
        rms = [getattr(img, attr).as_scalar() for img in imgs]
        if value == "range":
            rms = max(rms) - min(rms)
        return rms

    @argue.options(metric=("max", "median", "mean"))
    def cax2bb_distance(self, metric: str = "max") -> float:
        """The distance in mm between the CAX and BB for all images according to the given metric.

        Parameters
        ----------
        metric : {'max', 'median', 'mean'}
            The metric of distance to use.
        """
        distances = []
        for img in self.images:
            distances.extend(img.field_to_bb_distances())
        if metric == "max":
            return max(distances)
        elif metric == "median":
            return statistics.median(distances)
        elif metric == "mean":
            return statistics.mean(distances)

    @argue.options(metric=("max", "median", "mean"))
    def cax2epid_distance(self, metric: str = "max") -> float:
        """The distance in mm between the CAX and EPID center pixel for all images according to the given metric.

        Parameters
        ----------
        metric : {'max', 'median', 'mean'}
            The metric of distance to use.
        """
        distances = []
        for img in self.images:
            distances.extend(img.epid_to_bb_distances())
        if metric == "max":
            return max(distances)
        elif metric == "median":
            return statistics.median(distances)
        elif metric == "mean":
            return statistics.mean(distances)

    def _plot_deviation(
        self, axis: Axis, ax: plt.Axes | None = None, show: bool = True
    ) -> None:
        """Helper function: Plot the sag in Cartesian coordinates.

        Parameters
        ----------
        axis : {'gantry', 'epid', 'collimator', 'couch'}
            The axis to plot.
        ax : None, matplotlib.Axes
            The axis to plot to. If None, creates a new plot.
        show : bool
            Whether to show the image.
        """
        title = f"In-plane {axis.value} displacement"
        if axis == Axis.EPID:
            attr = "cax2epid_vector"
            axis = Axis.GANTRY
        else:
            attr = "cax2bb_vector"
        # get axis images, angles, and shifts
        imgs = [
            image
            for image in self.images
            if image.variable_axis in (axis, Axis.REFERENCE)
        ]
        angles = [getattr(image, f"{axis.value.lower()}_angle") for image in imgs]
        xz_sag = np.array([getattr(img, attr).x for img in imgs])
        y_sag = np.array([getattr(img, attr).y for img in imgs])
        rms = np.sqrt(xz_sag**2 + y_sag**2)

        # plot the axis deviation
        if ax is None:
            ax = plt.subplot(111)
        ax.plot(angles, y_sag, "bo", label="Y-axis", ls="-.")
        ax.plot(angles, xz_sag, "m^", label="X/Z-axis", ls="-.")
        ax.plot(angles, rms, "g+", label="RMS", ls="-")
        ax.set_title(title)
        ax.set_ylabel("mm")
        ax.set_xlabel(f"{axis.value} angle")
        ax.set_xticks(np.arange(0, 361, 45))
        ax.set_xlim(-15, 375)
        ax.grid(True)
        ax.legend(numpoints=1)
        if show:
            plt.show()

    def _get_images(
        self, axis: Axis | tuple[Axis, ...] = (Axis.GANTRY,)
    ) -> tuple[float, list]:
        if isinstance(axis, Axis):
            axis = (axis,)
        images = [image for image in self.images if image.variable_axis in axis]
        return len(images), images

    def plot_axis_images(
        self, axis: Axis = Axis.GANTRY, show: bool = True, ax: plt.Axes | None = None
    ) -> None:
        """Plot all CAX/BB/EPID positions for the images of a given axis.

        For example, axis='Couch' plots a reference image, and all the BB points of the other
        images where the couch was moving.

        Parameters
        ----------
        axis : {'Gantry', 'Collimator', 'Couch', 'GB Combo',  'GBP Combo'}
            The images/markers from which accelerator axis to plot.
        show : bool
            Whether to actually show the images.
        ax : None, matplotlib.Axes
            The axis to plot to. If None, creates a new plot.
        """
        axis = convert_to_enum(axis, Axis)
        images = [
            image
            for image in self.images
            if image.variable_axis in (axis, Axis.REFERENCE)
        ]
        ax = images[0].plot(
            show=False, ax=ax
        )  # plots the first marker; plot the rest of the markers below
        if axis != Axis.COUCH:
            # plot EPID
            epid_xs = [img.epid.x for img in images[1:]]
            epid_ys = [img.epid.y for img in images[1:]]
            ax.plot(epid_xs, epid_ys, "b+", ms=8)
            # get CAX positions
            xs = [img.field_cax.x for img in images[1:]]
            ys = [img.field_cax.y for img in images[1:]]
            marker = "gs"
        else:
            # get BB positions
            xs = [img.bb.x for img in images[1:]]
            ys = [img.bb.y for img in images[1:]]
            marker = "ro"
        ax.plot(xs, ys, marker, ms=8)
        # set labels
        ax.set_title(axis.value + " wobble")
        ax.set_xlabel(axis.value + " positions superimposed")
        ax.set_ylabel(
            axis.value
            + f" iso size: {getattr(self, axis.value.lower() + '_iso_size'):3.2f}mm"
        )
        if show:
            plt.show()

    def plot_location(
        self,
        show: bool = True,
        viewbox_mm: float | None = None,
        plot_bb: bool = True,
        plot_isocenter_sphere: bool = True,
        plot_couch_iso: bool = True,
        plot_coll_iso: bool = True,
        show_legend: bool = True,
    ):
        """Plot the isocenter and size as a sphere in 3D space relative to the BB. The
        iso is at the origin.

        Only images where the couch was at zero are considered.

        Parameters
        ----------
        show : bool
            Whether to plot the image.
        viewbox_mm : float
            The default size of the 3D space to plot in mm in each axis.
        plot_bb : bool
            Whether to plot the BB location; the size is also considered.
        plot_isocenter_sphere : bool
            Whether to plot the gantry + collimator isocenter size.
        plot_couch_iso : bool
            Whether to plot the couch-plane-only isocenter size.
            This will be zero if there are no images where the couch rotated.
        plot_coll_iso : bool
            Whether to plot the collimator-plane-only isocenter size.
            This is shown along the Z/Y plane only to differentiate from the couch iso visualization.
            The collimator plane is always normal to the gantry angle.
            This will be zero if there are no images where the collimator rotated.
        show_legend : bool
            Whether to show the legend.
        """
        limit = (
            viewbox_mm
            or max(
                np.abs(
                    (
                        self.bb_shift_vector.x,
                        self.bb_shift_vector.y,
                        self.bb_shift_vector.z,
                    )
                )
            )
            + self._bb_diameter
        )
        ax = plt.axes(projection="3d")
        _, relevant_images = self._get_images(
            axis=(Axis.REFERENCE, Axis.GB_COMBO, Axis.COLLIMATOR, Axis.GANTRY)
        )
        # we can represent the iso sphere as a BB object; the nominal object isn't used, just the BB size
        # the ray lines are what we want to plot as a sphere
        # plot the x,y,z origin lines
        x_line = Line(Point(-limit, 0, 0), Point(limit, 0, 0))
        x_line.plot2axes(ax, color="green", alpha=0.5)
        y_line = Line(Point(0, -limit, 0), Point(0, limit, 0))
        y_line.plot2axes(ax, color="green", alpha=0.5)
        z_line = Line(Point(0, 0, -limit), Point(0, 0, limit))
        z_line.plot2axes(
            ax, color="green", alpha=0.5, label="Determined isocenter (x,y,z)"
        )
        if plot_bb:
            self.bb.plot_measured(ax, color="cyan", alpha=0.6)
            # create an empty, fake line so we can add a label for the legend
            fake_line = Line(Point(0, 0, 0), Point(0, 0, 0))
            fake_line.plot2axes(ax, color="cyan", label=f"BB ({self._bb_diameter}mm)")
        if plot_isocenter_sphere:
            x, y, z = create_sphere_surface(
                radius=self.gantry_coll_iso_size / 2, center=Point(0, 0, 0)
            )
            ax.plot_surface(x, y, z, alpha=0.3, color="magenta")
            # create an empty, fake line so we can add a label for the legend
            fake_line = Line(Point(0, 0, 0), Point(0, 0, 0))
            fake_line.plot2axes(
                ax,
                color="magenta",
                label=f"Gantry + Coll Isosphere ({self.gantry_coll_iso_size:3.2f}mm)",
            )
        if plot_couch_iso:
            circle = plt.Circle(
                (0, 0),
                radius=self.couch_iso_size / 2,
                fill=True,
                color="yellow",
                alpha=0.4,
                label=f"Couch-only iso ({self.couch_iso_size:3.2f}mm)",
            )
            ax.add_patch(circle)
            art3d.pathpatch_2d_to_3d(circle, z=0, zdir="z")
        if plot_coll_iso:
            circle = plt.Circle(
                (0, 0),
                radius=self.collimator_iso_size / 2,
                fill=True,
                color="blue",
                alpha=0.4,
                label=f"Collimator-only iso ({self.collimator_iso_size:3.2f}mm)",
            )
            ax.add_patch(circle)
            art3d.pathpatch_2d_to_3d(circle, z=0, zdir="x")
        if show_legend:
            ax.legend()
        # set the limits of the 3D plot; they must be the same in all axes for equal aspect ratio
        ax.set(
            xlabel="X (mm), Right (+)",
            ylabel="Y (mm), In (+)",
            zlabel="Z (mm), Up (+)",
            title="Isocenter Visualization",
            ylim=[-limit, limit],
            xlim=[-limit, limit],
            zlim=[-limit, limit],
        )

        if show:
            plt.show()

    def plot_images(
        self,
        axis: Axis = Axis.GANTRY,
        show: bool = True,
        zoom: bool = True,
        legend: bool = True,
        split: bool = False,
        **kwargs,
    ) -> (list[plt.Figure], list[str]):
        """Plot a grid of all the images acquired.

        Four columns are plotted with the titles showing which axis that column represents.

        Parameters
        ----------
        axis : {'Gantry', 'Collimator', 'Couch', 'GB Combo', 'GBP Combo', 'All'}
            The axis to plot.
        show : bool
            Whether to show the image.
        zoom : bool
            Whether to zoom in around the BB.
        legend : bool
            Whether to show the legend.
        split : bool
            Whether to show/plot the images individually or as one large figure.
        """
        axis = convert_to_enum(axis, Axis)
        if not self._is_analyzed:
            raise ValueError("The set is not analyzed. Use .analyze() first.")

        # get axis images
        if axis == Axis.GANTRY:
            images = [
                image
                for image in self.images
                if image.variable_axis in (Axis.GANTRY, Axis.REFERENCE)
            ]
        elif axis == Axis.COLLIMATOR:
            images = [
                image
                for image in self.images
                if image.variable_axis in (Axis.COLLIMATOR, Axis.REFERENCE)
            ]
        elif axis == Axis.COUCH:
            images = [
                image
                for image in self.images
                if image.variable_axis in (Axis.COUCH, Axis.REFERENCE)
            ]
        elif axis == Axis.GB_COMBO:
            images = [
                image
                for image in self.images
                if image.variable_axis
                in (Axis.GB_COMBO, Axis.GANTRY, Axis.COLLIMATOR, Axis.REFERENCE)
            ]
        elif axis == Axis.GBP_COMBO:
            images = self.images

        # set the figsize if it wasn't passed
        if not kwargs.get("figsize"):
            dpi = 72
            width_px = 1080
            width_in = width_px / dpi
            if not split:
                max_num_images = math.ceil(len(images) / 4)
                height_in = (width_in / 4) * max_num_images
            else:
                height_in = width_in = 3
            kwargs["figsize"] = (width_in, height_in)

        figs = []
        names = []
        # create plots
        if not split:
            fig, axes = plt.subplots(nrows=max_num_images, ncols=4, **kwargs)
            for mpl_axis, wl_image in zip_longest(axes.flatten(), images):
                # plot the images and turn off extra axes
                if wl_image:
                    wl_image.plot(ax=mpl_axis, show=False, zoom=zoom, legend=legend)
                else:
                    mpl_axis.set_frame_on(False)
                    mpl_axis.axis("off")

            # set titles
            fig.suptitle(f"{axis.value} images", fontsize=14, y=1)
            fig.tight_layout()
            figs.append(fig)
            names.append("image")
        else:
            for wl_image in images:
                fig, axes = plt.subplots(**kwargs)
                wl_image.plot(ax=axes, show=False, zoom=zoom, legend=legend)
                # plot_image(wl_image, axes)
                figs.append(fig)
                names.append(str(wl_image))

        if show:
            plt.show()

        return figs, names

    def save_images(
        self, filename: str | BinaryIO, axis: Axis = Axis.GANTRY, **kwargs
    ) -> None:
        """Save the figure of `plot_images()` to file. Keyword arguments are passed to `matplotlib.pyplot.savefig()`.

        Parameters
        ----------
        filename : str
            The name of the file to save to.
        axis
            The axis to save.
        """
        self.plot_images(axis=axis, show=False)
        plt.savefig(filename, **kwargs)

    def save_images_to_stream(self, **kwargs) -> dict[str, io.BytesIO]:
        """Save the individual image plots to stream"""
        figs, names = self.plot_images(
            axis=Axis.GBP_COMBO, show=False, split=True
        )  # all images
        streams = [io.BytesIO() for _ in figs]
        for fig, stream in zip(figs, streams):
            fig.savefig(stream, **kwargs)
        return {name: stream for name, stream in zip(names, streams)}

    def plot_summary(self, show: bool = True, fig_size: tuple | None = None) -> None:
        """Plot a summary figure showing the gantry sag and wobble plots of the three axes."""
        if not self._is_analyzed:
            raise ValueError("The set is not analyzed. Use .analyze() first.")
        figsize = (11, 9) if fig_size is None else fig_size
        plt.figure(figsize=figsize)
        grid = (3, 6)
        gantry_sag_ax = plt.subplot2grid(grid, (0, 0), colspan=3)
        self._plot_deviation(Axis.GANTRY, gantry_sag_ax, show=False)
        epid_sag_ax = plt.subplot2grid(grid, (0, 3), colspan=3)
        self._plot_deviation(Axis.EPID, epid_sag_ax, show=False)
        if self._get_images((Axis.COLLIMATOR, Axis.REFERENCE))[0] > 1:
            coll_sag_ax = plt.subplot2grid(grid, (1, 0), colspan=3)
            self._plot_deviation(Axis.COLLIMATOR, coll_sag_ax, show=False)
        if self._get_images((Axis.COUCH, Axis.REFERENCE))[0] > 1:
            couch_sag_ax = plt.subplot2grid(grid, (1, 3), colspan=3)
            self._plot_deviation(Axis.COUCH, couch_sag_ax, show=False)

        for axis, axnum in zip((Axis.GANTRY, Axis.COLLIMATOR, Axis.COUCH), (0, 2, 4)):
            if self._get_images((axis, Axis.REFERENCE))[0] > 1:
                ax = plt.subplot2grid(grid, (2, axnum), colspan=2)
                self.plot_axis_images(axis=axis, ax=ax, show=False)
        if show:
            plt.tight_layout()
            plt.show()

    def save_summary(self, filename: str | BinaryIO, **kwargs) -> None:
        """Save the summary image."""
        self.plot_summary(show=False, fig_size=kwargs.pop("fig_size", None))
        plt.tight_layout()
        plt.savefig(filename, **kwargs)

    def results(self, as_list: bool = False) -> str:
        """Return the analysis results summary.

        Parameters
        ----------
        as_list : bool
            Whether to return as a list of strings vs single string. Pretty much for internal usage.
        """
        if not self._is_analyzed:
            raise ValueError("The set is not analyzed. Use .analyze() first.")
        num_gantry_imgs = self._get_images(axis=(Axis.GANTRY, Axis.REFERENCE))[0]
        num_gantry_coll_imgs = self._get_images(
            axis=(Axis.GANTRY, Axis.COLLIMATOR, Axis.GB_COMBO, Axis.REFERENCE)
        )[0]
        num_coll_imgs = self._get_images(axis=(Axis.COLLIMATOR, Axis.REFERENCE))[0]
        num_couch_imgs = self._get_images(axis=(Axis.COUCH, Axis.REFERENCE))[0]
        num_imgs = len(self.images)
        result = [
            "Winston-Lutz Analysis",
            "=================================",
            f"Number of images: {num_imgs}",
            f"Maximum 2D CAX->BB distance: {self.cax2bb_distance('max'):.2f}mm",
            f"Median 2D CAX->BB distance: {self.cax2bb_distance('median'):.2f}mm",
            f"Mean 2D CAX->BB distance: {self.cax2bb_distance('mean'):.2f}mm",
        ]
        if self._virtual_shift:
            result.append(
                f"Virtual shift applied to BB to place at isocenter: {self._virtual_shift}"
            )
        else:
            result.append(
                f"Shift to iso: facing gantry, move BB: {self.bb_shift_instructions()}"
            )
        result += [
            f"Gantry 3D isocenter diameter: {self.gantry_iso_size:.2f}mm ({num_gantry_imgs}/{num_imgs} images considered)",
            f"Maximum Gantry RMS deviation (mm): {max(self.axis_rms_deviation((Axis.GANTRY, Axis.REFERENCE))):.2f}mm",
            f"Maximum EPID RMS deviation (mm): {max(self.axis_rms_deviation(Axis.EPID)):.2f}mm",
            f"Gantry+Collimator 3D isocenter diameter: {self.gantry_coll_iso_size:.2f}mm ({num_gantry_coll_imgs}/{num_imgs} images considered)",
            f"Collimator 2D isocenter diameter: {self.collimator_iso_size:.2f}mm ({num_coll_imgs}/{num_imgs} images considered)",
            f"Maximum Collimator RMS deviation (mm): {max(self.axis_rms_deviation((Axis.COLLIMATOR, Axis.REFERENCE))):.2f}",
            f"Couch 2D isocenter diameter: {self.couch_iso_size:.2f}mm ({num_couch_imgs}/{num_imgs} images considered)",
            f"Maximum Couch RMS deviation (mm): {max(self.axis_rms_deviation((Axis.COUCH, Axis.REFERENCE))):.2f}",
        ]
        if not as_list:
            result = "\n".join(result)
        return result

    def _generate_results_data(self) -> WinstonLutzResult:
        """Present the results data and metadata as a dataclass or dict.
        The default return type is a dataclass."""
        if not self._is_analyzed:
            raise ValueError("The set is not analyzed. Use .analyze() first.")
        num_gantry_imgs = self._get_images(axis=(Axis.GANTRY, Axis.REFERENCE))[0]
        num_gantry_coll_imgs = self._get_images(
            axis=(Axis.GANTRY, Axis.COLLIMATOR, Axis.GB_COMBO, Axis.REFERENCE)
        )[0]
        num_coll_imgs = self._get_images(axis=(Axis.COLLIMATOR, Axis.REFERENCE))[0]
        num_couch_imgs = self._get_images(axis=(Axis.COUCH, Axis.REFERENCE))[0]

        individual_image_data = [i.results_data() for i in self.images]

        return WinstonLutzResult(
            num_total_images=len(self.images),
            num_gantry_images=num_gantry_imgs,
            num_coll_images=num_coll_imgs,
            num_gantry_coll_images=num_gantry_coll_imgs,
            num_couch_images=num_couch_imgs,
            max_2d_cax_to_bb_mm=self.cax2bb_distance("max"),
            median_2d_cax_to_bb_mm=self.cax2bb_distance("median"),
            mean_2d_cax_to_bb_mm=self.cax2bb_distance("mean"),
            max_2d_cax_to_epid_mm=self.cax2epid_distance("max"),
            median_2d_cax_to_epid_mm=self.cax2epid_distance("median"),
            mean_2d_cax_to_epid_mm=self.cax2epid_distance("mean"),
            coll_2d_iso_diameter_mm=self.collimator_iso_size,
            couch_2d_iso_diameter_mm=self.couch_iso_size,
            gantry_3d_iso_diameter_mm=self.gantry_iso_size,
            gantry_coll_3d_iso_diameter_mm=self.gantry_coll_iso_size,
            max_gantry_rms_deviation_mm=max(
                self.axis_rms_deviation(axis=(Axis.GANTRY, Axis.REFERENCE))
            ),
            max_coll_rms_deviation_mm=max(
                self.axis_rms_deviation(axis=(Axis.COLLIMATOR, Axis.REFERENCE))
            ),
            max_couch_rms_deviation_mm=max(
                self.axis_rms_deviation(axis=(Axis.COUCH, Axis.REFERENCE))
            ),
            max_epid_rms_deviation_mm=max(self.axis_rms_deviation(axis=Axis.EPID)),
            image_details=individual_image_data,
            keyed_image_details=self._generate_keyed_images(individual_image_data),
        )

    def _generate_keyed_images(
        self, individual_image_data: list[WinstonLutz2DResult]
    ) -> dict[str, WinstonLutz2DResult]:
        """Generate a dict where each key is based on the axes values and the key is an image. Used in the results_data method.
        We can't do a simple dict comprehension because we may have duplicate axes sets. We pass individual data
        because we may have already converted to a dict; we don't want to do that again.
        """
        data = {}
        for img_idx, img in enumerate(self.images):
            key = f"G{img.gantry_angle}B{img.collimator_angle}P{img.couch_angle}"
            suffix = ""
            idx = 1
            while key + suffix in data.keys():
                suffix = f"_{idx}"
                idx += 1
            data[key + suffix] = individual_image_data[img_idx]
        return data

    def publish_pdf(
        self,
        filename: str,
        notes: str | list[str] | None = None,
        open_file: bool = False,
        metadata: dict | None = None,
        logo: Path | str | None = None,
    ):
        """Publish (print) a PDF containing the analysis, images, and quantitative results.

        Parameters
        ----------
        filename : (str, file-like object}
            The file to write the results to.
        notes : str, list of strings
            Text; if str, prints single line.
            If list of strings, each list item is printed on its own line.
        open_file : bool
            Whether to open the file using the default program after creation.
        metadata : dict
            Extra data to be passed and shown in the PDF. The key and value will be shown with a colon.
            E.g. passing {'Author': 'James', 'Unit': 'TrueBeam'} would result in text in the PDF like:
            --------------
            Author: James
            Unit: TrueBeam
            --------------
        logo: Path, str
            A custom logo to use in the PDF report. If nothing is passed, the default pylinac logo is used.
        """
        if not self._is_analyzed:
            raise ValueError("The set is not analyzed. Use .analyze() first.")
        plt.ioff()
        title = "Winston-Lutz Analysis"
        canvas = pdf.PylinacCanvas(
            filename, page_title=title, metadata=metadata, logo=logo
        )
        text = self.results(as_list=True)
        canvas.add_text(text=text, location=(7, 25.5))
        # draw summary image on 1st page
        data = io.BytesIO()
        self.save_summary(data, fig_size=(8, 8))
        canvas.add_image(image_data=data, location=(2, 3), dimensions=(16, 16))
        if notes is not None:
            canvas.add_text(text="Notes:", location=(1, 4.5), font_size=14)
            canvas.add_text(text=notes, location=(1, 4))
        # add more pages showing individual axis images
        for ax in (
            Axis.GANTRY,
            Axis.COLLIMATOR,
            Axis.COUCH,
            Axis.GB_COMBO,
            Axis.GBP_COMBO,
        ):
            if self._contains_axis_images(ax):
                canvas.add_new_page()
                data = io.BytesIO()
                self.save_images(data, axis=ax)
                canvas.add_image(data, location=(2, 7), dimensions=(18, 18))

        canvas.finish()

        if open_file:
            webbrowser.open(filename)

    def _contains_axis_images(self, axis: Axis = Axis.GANTRY) -> bool:
        """Return whether or not the set of WL images contains images pertaining to a given axis"""
        return any(True for image in self.images if image.variable_axis in (axis,))


class WinstonLutzMultiTargetMultiFieldImage(WLBaseImage):
    """A 2D image of a WL delivery, but where multiple BBs are in use."""

    detection_conditions = [is_round, is_symmetric, is_modest_size]
    field_conditions = [is_square, is_right_square_size]

    def __init__(self, *args, **kwargs):
        super().__init__(*args, **kwargs)
        self.flipud()  # restore to original view; vanilla WL may need to revert

    def find_field_centroids(self, is_open_field: bool) -> list[Point]:
        """Find the centroid of the radiation field based on a 50% height threshold.
        This applies the field detection conditions and also a nearness condition.

        Returns
        -------
        points
            The CAX point locations.
        """
        if is_open_field:
            return [self.center]

        # find all the fields by setting the field to the mean rad size and tolerance
        # to max-min field sizes across the arrangements
        max_field_size = max(
            self.bb_arrangement, key=lambda x: x.rad_size_mm
        ).rad_size_mm
        min_field_size = min(
            self.bb_arrangement, key=lambda x: x.rad_size_mm
        ).rad_size_mm
        mean_field_size = (max_field_size + min_field_size) / 2
        tolerance_field_size = max(
            (max_field_size - min_field_size) * 1.2, 0.1 * mean_field_size
        )
        points = self.compute(
            metrics=GlobalSizedFieldLocator.from_physical(
                max_number=len(self.bb_arrangement),
                field_height_mm=mean_field_size,
                field_width_mm=mean_field_size,
                field_tolerance_mm=tolerance_field_size,
            )
        )
        return points

    def find_bb_centroids(
        self, bb_diameter_mm: float, low_density: bool
    ) -> list[Point]:
        """Find the specific BB based on the arrangement rather than a single one. This is in local pixel coordinates"""
        # get initial starting conditions
        bb_tolerance_mm = self._calculate_bb_tolerance(bb_diameter_mm)
        centers = self.compute(
            metrics=GlobalSizedDiskLocator(
                radius_mm=bb_diameter_mm / 2,
                radius_tolerance_mm=bb_tolerance_mm,
                invert=not low_density,
                detection_conditions=self.detection_conditions,
            )
        )
        return centers


class WinstonLutzMultiTargetMultiField(WinstonLutz):
    machine_scale: MachineScale  #:
    images: Sequence[WinstonLutzMultiTargetMultiFieldImage]  #:
    image_type = WinstonLutzMultiTargetMultiFieldImage
    bb_arrangement: tuple[BBConfig]  #:
    bbs: list[BB3D]  #:  3D representation of the BBs

    def __init__(self, *args, **kwargs):
        """We cannot yet handle non-0 couch angles so we drop them. Analysis fails otherwise"""
        super().__init__(*args, **kwargs)
        orig_length = len(self.images)
        self.images = [
            i for i in self.images if is_close(i.couch_angle, [0, 360], delta=5)
        ]
        new_length = len(self.images)
        if new_length != orig_length:
            print(
                f"Non-zero couch angles not yet allowed. Dropped {orig_length-new_length} images"
            )

    @classmethod
    def from_demo_images(cls):
        """Instantiate using the demo images."""
        demo_file = retrieve_demo_file(name="mt_mf_wl.zip")
        return cls.from_zip(demo_file)

    @staticmethod
    def run_demo():
        """Run the Winston-Lutz MT MF demo, which loads the demo files, prints results, and plots a summary image."""
        wl = WinstonLutzMultiTargetMultiField.from_demo_images()
        wl.analyze(bb_arrangement=BBArrangement.DEMO)
        print(wl.results())
        wl.plot_images()

    def analyze(
        self,
        bb_arrangement: tuple[BBConfig, ...],
        is_open_field: bool = False,
        is_low_density: bool = False,
        machine_scale: MachineScale = MachineScale.IEC61217,
    ):
        """Analyze the WL images.

        Parameters
        ----------
        bb_arrangement
            The arrangement of the BBs in the phantom. A dict with offset and BB size keys. See the ``BBArrangement`` class for
            keys and syntax.
        """
        self.machine_scale = machine_scale
        self.bb_arrangement = bb_arrangement
        for img in self.images:
            img.analyze(
                bb_arrangement=bb_arrangement,
                is_open_field=is_open_field,
                is_low_density=is_low_density,
            )

        self.bbs = []
        for arrangement in self.bb_arrangement:
            # add bbs to the matches if the match is in the given image
            matches = []
            for img in self.images:
                if arrangement.name in img.arrangement_matches:
                    match = img.arrangement_matches[arrangement.name]
                    matches.append(match)
            # ray lines are used for plotting
            bb = BB3D(
                bb_config=arrangement,
                ray_lines=[match.bb_to_epid_projection for match in matches],
            )
            self.bbs.append(bb)
        self._is_analyzed = True

    def plot_location(
        self,
        show: bool = True,
        viewbox_mm: float | None = None,
        plot_bb: bool = True,
        plot_isocenter_sphere: bool = True,
        plot_couch_iso: bool = True,
        plot_coll_iso: bool = True,
        show_legend: bool = True,
    ):
        x_lim = max(max([np.abs(bb.measured_position.x) for bb in self.bbs]) * 1.3, 10)
        y_lim = max(max([np.abs(bb.measured_position.y) for bb in self.bbs]) * 1.3, 10)
        z_lim = max(max([np.abs(bb.measured_position.z) for bb in self.bbs]) * 1.3, 10)
        limit = viewbox_mm or max(x_lim, y_lim, z_lim)
        fig = plt.figure()
        ax = fig.add_subplot(projection="3d")
        _, relevant_images = self._get_images(
            axis=(Axis.REFERENCE, Axis.GB_COMBO, Axis.COLLIMATOR, Axis.GANTRY)
        )
        # we can represent the iso sphere as a BB object; the nominal object isn't used, just the BB size
        # the ray lines are what we want to plot as a sphere
        # plot the x,y,z origin lines
        x_line = Line(Point(-100, 0, 0), Point(100, 0, 0))
        x_line.plot2axes(ax, color="green", alpha=0.5)
        y_line = Line(Point(0, -100, 0), Point(0, 100, 0))
        y_line.plot2axes(ax, color="green", alpha=0.5)
        z_line = Line(Point(0, 0, -100), Point(0, 0, 100))
        z_line.plot2axes(
            ax, color="green", alpha=0.5, label="Determined isocenter (x,y,z)"
        )
        if plot_bb:
            for bb in self.bbs:
                bb.plot_measured(ax, color="cyan", alpha=0.6)
                bb.plot_nominal(ax, color="green", alpha=0.6)

            # create an empty, fake line so we can add a label for the legend
            fake_line = Line(Point(0, 0, 0), Point(0, 0, 0))
            fake_line.plot2axes(ax, color="cyan", label="Measured BB")
            fake_line = Line(Point(0, 0, 0), Point(0, 0, 0))
            fake_line.plot2axes(ax, color="green", label="Nominal BB")

        if show_legend:
            ax.legend()
        # set the limits of the 3D plot; they must be the same in all axes for equal aspect ratio
        ax.set(
            xlabel="X (mm), Right (+)",
            ylabel="Y (mm), In (+)",
            zlabel="Z (mm), Up (+)",
            title="Isocenter Visualization",
            ylim=[-limit, limit],
            xlim=[-limit, limit],
            zlim=[-limit, limit],
        )

        if show:
            plt.show()
        return fig, ax

    @property
    def bb_shift_vector(self) -> Vector:
        raise NotImplementedError("Not yet implemented")

    @property
    def gantry_coll_iso_size(self) -> float:
        raise NotImplementedError("Not yet implemented")

    @property
    def collimator_iso_size(self) -> float:
        raise NotImplementedError("Not yet implemented")

    @property
    def couch_iso_size(self) -> float:
        raise NotImplementedError("Not yet implemented")

    @property
    def gantry_iso_size(self) -> float:
        raise NotImplementedError("Not yet implemented")

    def plot_images(
        self, show: bool = True, zoomed: bool = True, legend: bool = True, **kwargs
    ) -> (list[plt.Figure], list[str]):
        """Make a plot for each BB. Each plot contains the analysis of that BB on each image
        it was found."""
        figs, names = [], []
        figsize = kwargs.pop("figsize", None) or (8, 8)
        for img in self.images:
            fig, axes = plt.subplots(figsize=figsize, **kwargs)
            img.plot(ax=axes, show=False, zoom=zoomed, legend=legend)
            fig.tight_layout()
            figs.append(fig)
            names.append(img.base_path)
        if show:
            plt.show()
        return figs, names

    def save_images(self, prefix: str = "", **kwargs):
        """Save the figure of `plot_images()` to file as PNG. Keyword arguments are passed to `matplotlib.pyplot.savefig()`.

        Parameters
        ----------
        prefix : str
            The prefix name of the file to save to. The BB name is appended to the prefix.
        """
        figs, names = self.plot_images(show=False, **kwargs)
        for fig, name in zip(figs, names):
            fig.savefig(prefix + "_" + str(name) + ".png", **kwargs)

    def save_images_to_stream(self, **kwargs) -> dict[str, io.BytesIO]:
        """Save the individual image plots to stream"""
        figs, names = self.plot_images(show=False, **kwargs)
        streams = [io.BytesIO() for _ in figs]
        for fig, stream in zip(figs, streams):
            fig.savefig(stream, **kwargs)
        return {name: stream for name, stream in zip(names, streams)}

    def _generate_results_data(self) -> WinstonLutzMultiTargetMultiFieldResult:
        """Present the results data and metadata as a dataclass or dict.
        The default return type is a dataclass."""
        if not self._is_analyzed:
            raise ValueError("The set is not analyzed. Use .analyze() first.")

        # for backward-compatibility, we have to find the max distance for each BB
        # across the images.
        bb_maxes = {}
        for bb in self.bb_arrangement:
            max_d = 0.0
            for img in self.images:
                if bb.name in img.arrangement_matches:
                    max_d = max(
                        max_d, img.arrangement_matches[bb.name].bb_field_distance_mm
                    )
            bb_maxes[bb.name] = max_d

        return WinstonLutzMultiTargetMultiFieldResult(
            num_total_images=len(self.images),
            max_2d_field_to_bb_mm=self.max_bb_deviation_2d,
            mean_2d_field_to_bb_mm=self.mean_bb_deviation_2d,
            median_2d_field_to_bb_mm=self.median_bb_deviation_2d,
            bb_maxes=bb_maxes,
            bb_arrangement=self.bb_arrangement,
        )

    def plot_summary(self, show: bool = True, fig_size: tuple | None = None):
        raise NotImplementedError("Not yet implemented")

    def plot_axis_images(
        self, axis: Axis = Axis.GANTRY, show: bool = True, ax: plt.Axes | None = None
    ):
        raise NotImplementedError("Not yet implemented")

    @property
    def max_bb_deviation_2d(self) -> float:
        """The maximum distance from any measured BB to its nominal position"""
        return self.cax2bb_distance(metric="max")

    @property
    def mean_bb_deviation_2d(self) -> float:
        """The mean distance from any measured BB to its nominal position"""
        return self.cax2bb_distance(metric="mean")

    @property
    def median_bb_deviation_2d(self) -> float:
        """The median distance from any measured BB to its nominal position"""
        return self.cax2bb_distance(metric="median")

    def results(self, as_list: bool = False) -> str:
        """Return the analysis results summary.

        Parameters
        ----------
        as_list : bool
            Whether to return as a list of strings vs single string. Pretty much for internal usage.
        """
        if not self._is_analyzed:
            raise ValueError("The set is not analyzed. Use .analyze() first.")
        num_imgs = len(self.images)
        result = [
            "Winston-Lutz Multi-Target Multi-Field Analysis",
            "==============================================",
            f"Number of images: {num_imgs}",
            "",
            "2D distances",
            "============",
            f"Max 2D distance of any BB->Field: {self.max_bb_deviation_2d:.2f} mm",
            f"Mean 2D distance of any BB->Field: {self.mean_bb_deviation_2d:.2f} mm",
            f"Median 2D distance of any BB->Field: {self.median_bb_deviation_2d:.2f} mm",
            "",
        ]
        bb_descriptions = [[bb.name, bb.to_human()] for bb in self.bb_arrangement]
        bb_names = [bb[0] for bb in bb_descriptions]
        result += tabulate(bb_descriptions, headers=["BB #", "Description"]).split("\n")
        result += [
            "",
        ]

        data = []
        for img in self.images:
            img_name = img.base_path[-20:]
            gantry = f"{img.gantry_angle:.1f}"
            collimator = f"{img.collimator_angle:.1f}"
            couch = f"{img.couch_angle:.1f}"
            deviations = []
            # loop through the expected BBs.
            # not every BB may be in every image, so we have to loop through the
            # BBs and find the match if there is one.
            for bb in self.bb_arrangement:
                match = Enumerable(img.arrangement_matches.items()).single_or_default(
                    lambda x: x[0] == bb.name
                )
                if match:
                    deviations.append(f"{match[1].bb_field_distance_mm:.2f}")
                else:
                    deviations.append("---")
            data.append([img_name, gantry, collimator, couch, *deviations])
        result += tabulate(data, headers=["Image", "G", "C", "P", *bb_names]).split(
            "\n"
        )
        if not as_list:
            result = "\n".join(result)
        return result

    def publish_pdf(
        self,
        filename: str,
        notes: str | list[str] | None = None,
        open_file: bool = False,
        metadata: dict | None = None,
        logo: Path | str | None = None,
    ):
        """Publish (print) a PDF containing the analysis, images, and quantitative results.

        Parameters
        ----------
        filename : (str, file-like object)
            The file to write the results to.
        notes : str, list of strings
            Text; if str, prints single line.
            If list of strings, each list item is printed on its own line.
        open_file : bool
            Whether to open the file using the default program after creation.
        metadata : dict
            Extra data to be passed and shown in the PDF. The key and value will be shown with a colon.
            E.g. passing {'Author': 'James', 'Unit': 'TrueBeam'} would result in text in the PDF like:
            --------------
            Author: James
            Unit: TrueBeam
            --------------
        logo: Path, str
            A custom logo to use in the PDF report. If nothing is passed, the default pylinac logo is used.
        """
        if not self._is_analyzed:
            raise ValueError("The set is not analyzed. Use .analyze() first.")
        plt.ioff()
        title = "Winston-Lutz Multi-BB Analysis"
        canvas = pdf.PylinacCanvas(
            filename,
            page_title=title,
            metadata=metadata,
            logo=logo,
            metadata_location=(15, 25.5),
        )
        text = self.results(as_list=True)
        canvas.add_text(text=text, location=(1, 25.5), font="Courier")
        # draw summary image on 1st page
        if notes is not None:
            canvas.add_text(text="Notes:", location=(1, 4.5), font_size=14)
            canvas.add_text(text=notes, location=(1, 4))
        # plot each BB's images
        bb_streams = self.save_images_to_stream()
        for stream in bb_streams.values():
            canvas.add_new_page()
            canvas.add_image(stream, location=(2, 7), dimensions=(18, 18))
        canvas.finish()

        if open_file:
            webbrowser.open(filename)


# class WinstonLutzMultiTargetSingleFieldImage(WinstonLutzMultiTargetMultiFieldImage):
#     def find_field_centroids(self, is_open_field: bool) -> list[Point]:
#         """For the single field case, the field centroid is the same as the CAX."""
#         # TODO: use the global field finder
#         return [self.center]
#
#     def find_field_matches(self, detected_points: list[Point]) -> dict[str, Point]:
#         """For the single field case, the field centroid is the same as the CAX for every BB."""
#         return {bb.name: detected_points[0] for bb in self.bb_arrangement}
#
#     def field_to_bb_distances(self) -> list[float]:
#         """For a single-field, multi-BB setup we shift the BBs to the isocenter by shifting by the nominal offset.
#         The delta between the nominal and actual BB position is the same distance as if we were at iso.
#         """
#         distances = []
#         for match in self.arrangement_matches.values():
#             distances.append(match["bb nominal"].distance_to(match["bb"]) / self.dpmm)
#         return distances
#
#
# class WinstonLutzMultiTargetSingleField(WinstonLutzMultiTargetMultiField):
#     image_type = WinstonLutzMultiTargetSingleFieldImage
#     images: Sequence[WinstonLutzMultiTargetSingleFieldImage]


def max_distance_to_lines(p, lines: Iterable[Line]) -> float:
    """Calculate the maximum distance to any line from the given point."""
    point = Point(p[0], p[1], p[2])
    return max(line.distance_to(point) for line in lines)


def bb_projection_long(
    offset_in: float,
    offset_up: float,
    offset_left: float,
    sad: float,
    gantry: float,
    couch: float,
) -> float:
    """Calculate the isoplane projection in the sup/inf/longitudinal direction in mm"""
    # the divergence of the beam causes the BB to be closer or further depending on the
    # up/down position, left/right position and gantry angle
    addtl_long_shift_cos = (
        offset_up * offset_in / (sad - cos(gantry) * offset_up) * cos(gantry)
    )
    addtl_left_shift_sin = (
        offset_left * offset_in / (sad + sin(gantry) * offset_left) * -sin(gantry)
    )
    couch_aspect_left = -sin(couch) * offset_left
    couch_aspect_in = cos(couch) * offset_in
    return (
        addtl_long_shift_cos
        + addtl_left_shift_sin
        + couch_aspect_left
        + couch_aspect_in
    )


def bb_projection_gantry_plane(
    offset_left: float,
    offset_up: float,
    sad: float,
    gantry: float,
    couch: float,
    offset_in: float,
) -> float:
    """Calculate the isoplane projection in the plane of gantry rotation (X/Z)"""
    couch_long_aspect = sin(couch) * offset_in * cos(gantry)
    addtl_left_shift = (
        -offset_up * offset_left / (sad + cos(gantry) * offset_up) * abs(cos(gantry))
    ) * cos(couch)
    addtl_up_shift = (
        offset_left * offset_up / (sad + sin(gantry) * offset_left) * abs(sin(gantry))
    )
    gantry_offset = (
        offset_up * -sin(gantry)
        + addtl_up_shift
        + offset_left * -cos(gantry) * cos(couch)
        + addtl_left_shift
    )
    return gantry_offset - couch_long_aspect


def _bb_projection_with_rotation(
    offset_left: float,
    offset_up: float,
    offset_in: float,
    gantry: float,
    couch: float,
    sad: float = 1000,
) -> (float, float):
    """Calculate the isoplane projection onto the panel at the given SSD.

    This function applies a rotation around the gantry plane (X/Z) to the
    ball bearing (BB) position and calculates its projection onto the isocenter plane in the beam's eye view.

    Could be used to calculate couch rotations, but not validated yet.

    Args
    ----
    offset_left (float): The BB position in the left/right direction.
    offset_up (float): The BB position in the superior/inferior direction.
    offset_in (float): The BB position in the anterior/posterior direction.
    gantry (float): The gantry angle in degrees.
    couch (float, optional): The couch angle in degrees. Defaults to 0.
    sad (float, optional): The source-to-axis distance in mm. Defaults to 1000.

    Returns
    -------
    left_right_projection (float): The projection of the BB onto the panel in the left/right direction.
        Left is negative, right is positive. This is always in the plane normal to the CAX.
    superior_inferior_projection (float): The projection of the BB onto the panel in the superior/inferior direction.
        Superior is positive, inferior is negative. This is always in the plane normal to the CAX which
        in this case is also the absolute Y coordinate system axis.
    """
    # Define the BB positions in the patient coordinate system (ap, lr, si)
    bb_positions = np.array([offset_up, offset_left, offset_in])

    # Apply the rotation matrix to the BB positions
    collimator = 0  # Collimator doesn't change positional projection onto panel
    rotation_matrix = Rotation.from_euler(
        "xyz",
        [-couch, collimator, gantry],
        degrees=True,  # negative couch due to origin shift vs coordinate space
    )
    rotated_positions = rotation_matrix.apply(bb_positions)

    # Calculate the projection onto the panel at the given SAD
    bb_magnification = sad / (
        sad - rotated_positions[0]
    )  # Distance from source to panel
    imager_projection = (
        np.array([rotated_positions[1], rotated_positions[2]]) * bb_magnification
    )
<<<<<<< HEAD
    return -imager_projection[0], imager_projection[1]
=======
    return imager_projection[0], imager_projection[1]


def straight_ray(vector: Vector, gantry_angle: float) -> Line:
    """A ray projecting from the gantry source point in the given direction.

    Notes
    -----
    This does NOT account for couch rotation. It also generates a straight line
    that goes through the vector. I.e. if the vector is 5mm left, the line will be straight
    up and down 5mm left. It does not account for 2D projection from the gantry source.
    The reason is that in vanilla WL, the assumption is that the field is about isocenter (i.e. not purposely offset)
    and thus creating straight lines is a good approximation.
    In the Multi-BB case, our fields are purposely off-center,
    so this assumption does not hold for that case. See the ``ray`` function for that.

    TL;DR: this is useful for vanilla WL but not Multi-BB.
    """
    p1 = Point()
    p2 = Point()
    # point 1 - ray origin
    p1.x = vector.x * cos(gantry_angle) + 20 * sin(gantry_angle)
    p1.z = vector.x * -sin(gantry_angle) + 20 * cos(gantry_angle)
    p1.y = vector.y
    # point 2 - ray destination
    p2.x = vector.x * cos(gantry_angle) - 20 * sin(gantry_angle)
    p2.z = vector.x * -sin(gantry_angle) - 20 * cos(gantry_angle)
    p2.y = vector.y
    line = Line(p1, p2)
    return line


def ray(
    in_plane_vector: Vector, gantry_angle: float, couch_angle: float, sad: float
) -> Line:
    """Generate a 'ray line' from the gantry source point that passes through
    the given in-plane vector. The x/y/z are in the system coordinates; see docs.
    Not used currently but might be in the future. I thought this was necessary but turned
    out to be wrong. Left here for potential future use."""
    # Calculate the source point of the ray
    gantry_x = sad * sin(gantry_angle)
    gantry_z = sad * cos(gantry_angle)
    gantry_y = 0  # always in the z/x plane

    # Calculate the destination point of the ray
    # we do 2 * sad to create a line that goes well past the plane
    dest_x = 2 * in_plane_vector.x * cos(gantry_angle) * cos(couch_angle) - sad * sin(
        gantry_angle
    )
    dest_y = 2 * in_plane_vector.y * cos(couch_angle) - 2 * in_plane_vector.x * sin(
        couch_angle
    )
    dest_z = -gantry_z - 2 * in_plane_vector.x * sin(gantry_angle)

    return Line(Point(gantry_x, gantry_y, gantry_z), Point(dest_x, dest_y, dest_z))
>>>>>>> 01cb460d
<|MERGE_RESOLUTION|>--- conflicted
+++ resolved
@@ -2568,10 +2568,7 @@
     imager_projection = (
         np.array([rotated_positions[1], rotated_positions[2]]) * bb_magnification
     )
-<<<<<<< HEAD
     return -imager_projection[0], imager_projection[1]
-=======
-    return imager_projection[0], imager_projection[1]
 
 
 def straight_ray(vector: Vector, gantry_angle: float) -> Line:
@@ -2625,5 +2622,4 @@
     )
     dest_z = -gantry_z - 2 * in_plane_vector.x * sin(gantry_angle)
 
-    return Line(Point(gantry_x, gantry_y, gantry_z), Point(dest_x, dest_y, dest_z))
->>>>>>> 01cb460d
+    return Line(Point(gantry_x, gantry_y, gantry_z), Point(dest_x, dest_y, dest_z))